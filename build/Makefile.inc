# Makefile for sigmond

.SUFFIXES:  .o .cc .h .c
.PRECIOUS:  .cc .h .c

SRC_DIR=/home/colin/research/sigmond/source

<<<<<<< HEAD
GRACE_INCDIR=/usr/local/include
GRACE_LIBDIR=/usr/local/lib64
=======
GRACE_INCDIR=/usr/local/grace-5.1.25/grace/include
#GRACE_INCDIR=/usr/include
#GRACE_LIBDIR=/usr/local/lib64
#GRACE_LIBDIR=/usr/lib64
>>>>>>> 5dbba142

MINUIT2_INCDIR=/usr/local/include
MINUIT2_LIBDIR=/usr/local/lib

CXX=g++
#CXX=/usr/local/gcc-4.9.2/bin/g++
#CXX=/usr/local/apps/gcc/gcc-9.1.0/bin/g++

  # uncomment one below to specify precision of data files
#PREC=SINGLEPRECISION
PREC=DOUBLEPRECISION

  # uncomment one below for real or complex type in data files
NUMTYPE=COMPLEXNUMBERS
#NUMTYPE=REALNUMBERS

  # uncomment one below for fstreams or HDF5 file as default file format
IOTYPE=DEFAULT_FSTREAM
#IOTYPE=DEFAULT_HDF5

  # specify location of default XML file containing known ensembles (do not use quotes)
<<<<<<< HEAD
KNOWN_ENSEMBLES_FILE=../../ensembles.xml
#KNOWN_ENSEMBLES_FILE=/home/colin/research/sigmond/build/batch/ensembles.xml

#COMMONFLAGS= -Wall -std=c++11  -O3 -I$(GRACE_INCDIR) -I$(MINUIT2_INCDIR)
=======
KNOWN_ENSEMBLES_FILE=/home/colin/research/sigmond/build/batch/ensembles.xml

COMMONFLAGS= -Wall -std=c++11  -O3 -I$(GRACE_INCDIR) -I$(MINUIT2_INCDIR)
>>>>>>> 5dbba142
#COMMONFLAGS= -Wall -std=c++11  -O3 -I$(GRACE_INCDIR) -I$(MINUIT2_INCDIR) -Wl,-rpath=/usr/local/apps/gcc/gcc-9.1.0/lib64
#COMMONFLAGS= -Wall -std=c++11 -DNO_MINUIT  -O3 -I$(GRACE_INCDIR)
#COMMONFLAGS= -Wall -std=c++11 -DNO_MINUIT  -O3 -I$(GRACE_INCDIR)
#COMMONFLAGS= -Wall -std=c++11   -g -I$(GRACE_INCDIR) -I$(MINUIT2_INCDIR)
#COMMONFLAGS= -Wall -DNO_CXX11  -O3 -I$(GRACE_INCDIR) -I$(MINUIT2_INCDIR)
#COMMONFLAGS= -Wall -std=c++11 -g -D_GLIBCXX_DEBUG -D_GLIBCXX_DEBUG_PEDANTIC -fsanitize=address  -fsanitize=undefined  -fstack-protector -DNO_MINUIT  -I$(GRACE_INCDIR) 
#COMMONFLAGS= -Wall -std=c++11 -g -D_GLIBCXX_DEBUG -D_GLIBCXX_DEBUG_PEDANTIC -fsanitize=address  -fsanitize=undefined  -fstack-protector -DNO_MINUIT  -I$(GRACE_INCDIR)  -Wl,-rpath=/usr/local/gcc-4.9.2/lib64

LDFLAGS= -L$(GRACE_LIBDIR) -L$(MINUIT2_LIBDIR)
#LDFLAGS= -L$(GRACE_LIBDIR)

LIBS=-lgrace_np -llapack -lMinuit2 -lhdf5 -lgomp
#LIBS=-lgrace_np -llapack -lMinuit2 -lhdf5 
#LIBS=-lgrace_np -llapack 

#####################################################################

DCFLAGS = -D$(PREC) -D$(NUMTYPE) -D$(IOTYPE) -DDEFAULTENSFILE="\""$(KNOWN_ENSEMBLES_FILE)"\""

DRIVER_SRC = sigmond.cc

TASKS_SRCS = \
   scalar_defs.cc        \
   single_pivot.cc       \
   stopwatch.cc          \
   task_handler.cc       \
   task_check.cc         \
   task_fit.cc           \
   task_get_from_pivot.cc\
   task_obsfunc.cc       \
   task_plot.cc          \
   task_print.cc         \
   task_rotate_corrs.cc  \
   task_utils.cc         \
   xml_handler.cc

TASKS_INCS = \
   args_handler.h   \
   log_helper.h     \
   multi_compare.h  \
   scalar_defs.h    \
   single_pivot.h   \
   stopwatch.h      \
   task_handler.h   \
   task_utils.h     \
   xml_handler.h

ANAL_SRCS = \
   bootstrapper.cc      \
   histogram.cc         \
   matrix.cc            \
   mc_estimate.cc       \
   mcobs_handler.cc     \
   sampling_info.cc

ANAL_INCS = \
   bootstrapper.h       \
   histogram.h          \
   matrix.h             \
   mc_estimate.h        \
   mcobs_handler.h      \
   sampling_info.h

DATA_SRCS = \
   bins_info.cc           \
   byte_handler.cc        \
   corr_data_handler.cc   \
   ensemble_info.cc       \
   filelist_info.cc       \
   io_handler_fstream.cc  \
   io_handler_hdf5.cc     \
   obs_get_handler.cc     \
   vev_data_handler.cc

DATA_INCS = \
   array.h                \
   bins_handler.h         \
   bins_info.h            \
   byte_handler.h         \
   corr_data_handler.h    \
   data_io_handler.h      \
   ensemble_info.h        \
   filelist_info.h        \
   io_handler_fstream.h   \
   io_handler_hdf5.h      \
   io_map.h               \
   io_map_base.h          \
   io_map_fstream.h       \
   io_map_hdf5.h          \
   laph_data_io_handler.h \
   obs_get_handler.h      \
   samplings_handler.h    \
   vev_data_handler.h

OBS_SRCS = \
   basic_laph_operator_info.cc \
   diag_corr_set.cc            \
   correlator_info.cc          \
   correlator_matrix_info.cc   \
   encoder.cc                  \
   gen_irrep_operator_info.cc  \
   mcobs_info.cc               \
   momenta.cc                  \
   operator_info.cc

OBS_INCS = \
   basic_laph_operator_info.h  \
   diag_corr_set.h             \
   correlator_info.h           \
   correlator_matrix_info.h    \
   encoder.h                   \
   gen_irrep_operator_info.h   \
   mcobs_info.h                \
   momenta.h                   \
   operator_info.h

PLOT_SRCS = \
   create_plots.cc        \
   grace_plot.cc

PLOT_INCS = \
   create_plots.h         \
   grace_plot.h

FIT_SRCS = \
   chisq_anisotropy.cc     \
   chisq_base.cc           \
   chisq_disp.cc     \
   chisq_fit.cc            \
   chisq_tcorr.cc          \
   chisq_logtcorr.cc       \
   lmder.cc                \
   minimizer.cc            \
   minpack.cc              \
   model_logtcorr.cc       \
   model_tcorr.cc          \
   nl2sol.cc   

FIT_INCS = \
   chisq_anisotropy.h      \
   chisq_base.h            \
   chisq_disp.h      \
   chisq_fit.h             \
   chisq_tcorr.h           \
   minimizer.h             \
   minpack.h               \
   model_logtcorr.h        \
   model_tcorr.h

SIGIOLIB_SRCS = \
   basic_laph_operator_info.cc \
   bins_info.cc                \
   byte_handler.cc             \
   correlator_info.cc          \
   correlator_matrix_info.cc   \
   encoder.cc                  \
   ensemble_info.cc            \
   filelist_info.cc            \
   gen_irrep_operator_info.cc  \
   io_handler_fstream.cc       \
   io_handler_hdf5.cc          \
   matrix.cc                   \
   mcobs_info.cc               \
   momenta.cc                  \
   operator_info.cc            \
   scalar_defs.cc              \
   stopwatch.cc                \
   xml_handler.cc

SIGQUERY_SRCS =                \
   basic_laph_operator_info.cc \
   byte_handler.cc             \
   correlator_info.cc          \
   correlator_matrix_info.cc   \
   encoder.cc                  \
   gen_irrep_operator_info.cc  \
   io_handler_fstream.cc       \
   io_handler_hdf5.cc          \
   matrix.cc                   \
   mcobs_info.cc               \
   momenta.cc                  \
   operator_info.cc            \
   scalar_defs.cc              \
   sigmond_query.cc            \
   xml_handler.cc

SIGCONV_SRCS =                 \
<<<<<<< HEAD
   basic_laph_operator_info.cc \
   bins_info.cc                \
   byte_handler.cc             \
   correlator_info.cc          \
   encoder.cc                  \
   ensemble_info.cc            \
   gen_irrep_operator_info.cc  \
   io_handler.cc               \
   mcobs_info.cc               \
   operator_info.cc            \
   scalar_defs.cc              \
   sigmond_convert.cc          \
   xml_handler.cc

SIGLIB_SRCS = \
=======
>>>>>>> 5dbba142
   basic_laph_operator_info.cc \
   bins_info.cc                \
   byte_handler.cc             \
   correlator_info.cc          \
   encoder.cc                  \
   ensemble_info.cc            \
   gen_irrep_operator_info.cc  \
   io_handler_fstream.cc       \
   io_handler_hdf5.cc          \
   mcobs_info.cc               \
   operator_info.cc            \
   scalar_defs.cc              \
   sigmond_convert.cc          \
   xml_handler.cc
<|MERGE_RESOLUTION|>--- conflicted
+++ resolved
@@ -3,20 +3,18 @@
 .SUFFIXES:  .o .cc .h .c
 .PRECIOUS:  .cc .h .c
 
-SRC_DIR=/home/colin/research/sigmond/source
-
-<<<<<<< HEAD
-GRACE_INCDIR=/usr/local/include
-GRACE_LIBDIR=/usr/local/lib64
-=======
-GRACE_INCDIR=/usr/local/grace-5.1.25/grace/include
-#GRACE_INCDIR=/usr/include
+SRC_DIR=../../source
+
+#GRACE_INCDIR=/usr/local/include
 #GRACE_LIBDIR=/usr/local/lib64
+#GRACE_INCDIR=/usr/local/grace-5.1.25/grace/include
+GRACE_INCDIR=/usr/include
 #GRACE_LIBDIR=/usr/lib64
->>>>>>> 5dbba142
-
-MINUIT2_INCDIR=/usr/local/include
-MINUIT2_LIBDIR=/usr/local/lib
+
+#MINUIT2_INCDIR=/usr/local/include
+MINUIT2_INCDIR=/usr/include/Minuit2
+#MINUIT2_LIBDIR=/usr/local/lib
+MINUIT2_LIBDIR=/usr/lib
 
 CXX=g++
 #CXX=/usr/local/gcc-4.9.2/bin/g++
@@ -30,21 +28,16 @@
 NUMTYPE=COMPLEXNUMBERS
 #NUMTYPE=REALNUMBERS
 
+  # specify location of default XML file containing known ensembles (do not use quotes)
+KNOWN_ENSEMBLES_FILE=../../ensembles.xml
+#KNOWN_ENSEMBLES_FILE=/home/colin/research/sigmond/build/batch/ensembles.xml
+
   # uncomment one below for fstreams or HDF5 file as default file format
 IOTYPE=DEFAULT_FSTREAM
 #IOTYPE=DEFAULT_HDF5
 
-  # specify location of default XML file containing known ensembles (do not use quotes)
-<<<<<<< HEAD
-KNOWN_ENSEMBLES_FILE=../../ensembles.xml
-#KNOWN_ENSEMBLES_FILE=/home/colin/research/sigmond/build/batch/ensembles.xml
-
+COMMONFLAGS= -Wall -std=c++17  -O3 -I$(GRACE_INCDIR) -I$(MINUIT2_INCDIR)
 #COMMONFLAGS= -Wall -std=c++11  -O3 -I$(GRACE_INCDIR) -I$(MINUIT2_INCDIR)
-=======
-KNOWN_ENSEMBLES_FILE=/home/colin/research/sigmond/build/batch/ensembles.xml
-
-COMMONFLAGS= -Wall -std=c++11  -O3 -I$(GRACE_INCDIR) -I$(MINUIT2_INCDIR)
->>>>>>> 5dbba142
 #COMMONFLAGS= -Wall -std=c++11  -O3 -I$(GRACE_INCDIR) -I$(MINUIT2_INCDIR) -Wl,-rpath=/usr/local/apps/gcc/gcc-9.1.0/lib64
 #COMMONFLAGS= -Wall -std=c++11 -DNO_MINUIT  -O3 -I$(GRACE_INCDIR)
 #COMMONFLAGS= -Wall -std=c++11 -DNO_MINUIT  -O3 -I$(GRACE_INCDIR)
@@ -56,13 +49,14 @@
 LDFLAGS= -L$(GRACE_LIBDIR) -L$(MINUIT2_LIBDIR)
 #LDFLAGS= -L$(GRACE_LIBDIR)
 
-LIBS=-lgrace_np -llapack -lMinuit2 -lhdf5 -lgomp
+LIBS=-lgrace_np -llapack -lMinuit2 -lMinuit2Math -lhdf5 -lgomp
+#LIBS=-lgrace_np -llapack -lMinuit2 -lhdf5 -lgomp
 #LIBS=-lgrace_np -llapack -lMinuit2 -lhdf5 
 #LIBS=-lgrace_np -llapack 
 
 #####################################################################
 
-DCFLAGS = -D$(PREC) -D$(NUMTYPE) -D$(IOTYPE) -DDEFAULTENSFILE="\""$(KNOWN_ENSEMBLES_FILE)"\""
+DCFLAGS = -DH5_USE_110_API -D$(PREC) -D$(NUMTYPE) -D$(IOTYPE) -DDEFAULTENSFILE="\""$(KNOWN_ENSEMBLES_FILE)"\""
 
 DRIVER_SRC = sigmond.cc
 
@@ -232,7 +226,6 @@
    xml_handler.cc
 
 SIGCONV_SRCS =                 \
-<<<<<<< HEAD
    basic_laph_operator_info.cc \
    bins_info.cc                \
    byte_handler.cc             \
@@ -240,7 +233,8 @@
    encoder.cc                  \
    ensemble_info.cc            \
    gen_irrep_operator_info.cc  \
-   io_handler.cc               \
+   io_handler_fstream.cc       \
+   io_handler_hdf5.cc          \
    mcobs_info.cc               \
    operator_info.cc            \
    scalar_defs.cc              \
@@ -248,19 +242,34 @@
    xml_handler.cc
 
 SIGLIB_SRCS = \
-=======
->>>>>>> 5dbba142
    basic_laph_operator_info.cc \
    bins_info.cc                \
-   byte_handler.cc             \
-   correlator_info.cc          \
+   bootstrapper.cc             \
+   byte_handler.cc             \
+   chisq_base.cc               \
+   corr_data_handler.cc        \
+   correlator_info.cc          \
+   correlator_matrix_info.cc   \
    encoder.cc                  \
    ensemble_info.cc            \
-   gen_irrep_operator_info.cc  \
-   io_handler_fstream.cc       \
-   io_handler_hdf5.cc          \
-   mcobs_info.cc               \
-   operator_info.cc            \
-   scalar_defs.cc              \
-   sigmond_convert.cc          \
-   xml_handler.cc
+   filelist_info.cc            \
+   gen_irrep_operator_info.cc  \
+   io_handler_fstream.cc       \
+   io_handler_hdf5.cc          \
+   lmder.cc                    \
+   matrix.cc                   \
+   mc_estimate.cc              \
+   mcobs_handler.cc            \
+   mcobs_info.cc               \
+   minimizer.cc                \
+   minpack.cc                  \
+   momenta.cc                  \
+   nl2sol.cc                   \
+   obs_get_handler.cc          \
+   operator_info.cc            \
+   sampling_info.cc            \
+   scalar_defs.cc              \
+   stopwatch.cc                \
+   task_utils.cc               \
+   vev_data_handler.cc         \
+   xml_handler.cc
