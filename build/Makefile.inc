--- conflicted
+++ resolved
@@ -29,7 +29,7 @@
 #NUMTYPE=REALNUMBERS
 
   # specify location of default XML file containing known ensembles (do not use quotes)
-KNOWN_ENSEMBLES_FILE=/home/sarahski/latticeQCD/D200_analysis/ensembles.xml
+KNOWN_ENSEMBLES_FILE=/home/sarahski/latticeQCD/D200_analysis/ensembles_simon.xml
 #KNOWN_ENSEMBLES_FILE=/home/colin/research/sigmond/build/batch/ensembles.xml
 
   # uncomment one below for fstreams or HDF5 file as default file format
@@ -50,15 +50,10 @@
 LDFLAGS= -L$(GRACE_LIBDIR) -L$(MINUIT2_LIBDIR)
 #LDFLAGS= -L$(GRACE_LIBDIR)
 
-<<<<<<< HEAD
+#LIBS=-lgrace_np -llapack -lMinuit2 -lgomp -lMinuit2Math
+#LIBS=-lgrace_np -llapack -lMinuit2 
 #LIBS=-lgrace_np -llapack -lMinuit2 -lMinuit2Math -lhdf5 -lgomp
 LIBS=-lgrace_np -llapack -lMinuit2 -lhdf5 -lgomp
-=======
-#LIBS=-lgrace_np -llapack -lMinuit2 -lgomp -lMinuit2Math
-#LIBS=-lgrace_np -llapack -lMinuit2 
-LIBS=-lgrace_np -llapack -lMinuit2 -lMinuit2Math -lhdf5 -lgomp
-#LIBS=-lgrace_np -llapack -lMinuit2 -lhdf5 -lgomp
->>>>>>> c67788b4
 #LIBS=-lgrace_np -llapack -lMinuit2 -lhdf5 
 #LIBS=-lgrace_np -llapack 
 
@@ -71,7 +66,6 @@
 TASKS_SRCS = \
    scalar_defs.cc        \
    single_pivot.cc       \
-   rolling_pivot.cc      \
    stopwatch.cc          \
    task_handler.cc       \
    task_check.cc         \
@@ -90,7 +84,6 @@
    multi_compare.h  \
    scalar_defs.h    \
    single_pivot.h   \
-   rolling_pivot.h  \
    stopwatch.h      \
    task_handler.h   \
    task_utils.h     \
