#include "single_pivot.h"

using namespace std;
using namespace LaphEnv;

 // ******************************************************************


SinglePivotOfCorrMat::SinglePivotOfCorrMat(TaskHandler& taskhandler, ArgsHandler& xml_in,
                                           LogHelper& xmlout)
                        : m_moh(taskhandler.getMCObsHandler()), m_cormat_info(0),
                          m_orig_cormat_info(0), m_rotated_info(0), m_Zmat(0),
                          m_transmat(0), m_imp_trans(0), m_vevs_avail(true)
{
 try{
    ArgsHandler xmlin(xml_in,"SinglePivotInitiate");
    if (xmlin.queryTag("ReadPivotFromFile")){
       ArgsHandler xmlf(xmlin,"ReadPivotFromFile");
       initiate_from_file(xmlf,xmlout);}
    else{
       initiate_new(xmlin,xmlout);}}
 catch(const std::exception& errmsg){
    clear();
    throw(std::invalid_argument(string("Constructing SinglePivotOfCorrMat failed: ")
          +string(errmsg.what())));}
}



void SinglePivotOfCorrMat::initiate_new(ArgsHandler& xmlin, LogHelper& xmlout)
{
 xmlout.reset("InitiateNew");
 try{
    ArgsHandler xmlg(xmlin,"RotatedCorrelator");
    m_rotated_info=new GenIrrepOperatorInfo(
           xmlg.getItem<GenIrrepOperatorInfo>("RotatedCorrelator"));
    m_cormat_info=new CorrelatorMatrixInfo(
           xmlin.getItem<CorrelatorMatrixInfo>("CorrelatorMatrixInfo"));
    if (!m_cormat_info->isHermitian()){
       throw(std::invalid_argument("CorrelatorMatrix must be Hermitian for rotation"));}
    if (m_cormat_info->getNumberOfOperators()<2){
       throw(std::invalid_argument("CorrelatorMatrixInfo must have at least 2 operators"));}
    if (xmlin.queryTag("ImprovedOperators")){
       map<OperatorInfo,map<OperatorInfo,Scalar> > trans;
       read_trans(xmlin,trans);
       setup_improved_operators(trans);}
    else{
       m_orig_cormat_info=m_cormat_info;}
    xmlin.getUInt("NormTime",m_tauN);
    xmlin.getUInt("MetricTime",m_tau0);
    xmlin.getUInt("DiagonalizeTime",m_tauD);
    xmlin.getReal("MinimumInverseConditionNumber",m_min_inv_condnum);
    m_neg_eig_alarm=-5.0*m_min_inv_condnum;
    xmlin.getOptionalReal("NegativeEigenvalueAlarm",m_neg_eig_alarm);
    bool checkMetricErrors=false, checkCommonNullSpace=false;
    xmlin.getOptionalBool("CheckMetricErrors",checkMetricErrors);
    xmlin.getOptionalBool("CheckCommonMetricMatrixNullSpace",checkCommonNullSpace);
    if ((m_min_inv_condnum<0.0)||(m_tau0==m_tauD)||(m_tauN>m_tau0)||(m_tauN>m_tauD))
       throw(std::invalid_argument("Invalid parameters in SinglePivot"));
    bool set_imag_zero=false;
    xmlin.getOptionalBool("SetImaginaryPartsZero",set_imag_zero);
    list<CorrelatorInfo> set_to_zero;
    xmlin.getMultiItems("SetToZero",set_to_zero);
    xmlout.putEcho(xmlin);
    LogHelper xmlc;
    create_pivot(xmlc,checkMetricErrors,checkCommonNullSpace,set_to_zero,set_imag_zero);
    xmlout.put(xmlc);}
 catch(const std::exception& errmsg){
    throw(std::invalid_argument(string("SinglePivot failed in doCorrMatrixRotation: ")
           +string(errmsg.what())));}
 if (xmlin.queryTag("WritePivotToFile")){
    ArgsHandler xmlf(xmlin,"WritePivotToFile");
    string fname(xmlf.getName("PivotFileName"));
    bool overwrite=xmlf.getBool("Overwrite");
    string fformat("default"); char ffmt='D';
    xmlf.getOptionalString("FileFormat",fformat);
    if (fformat=="fstr") ffmt='F';
    else if (fformat=="hdf5") ffmt='H';
    else if (fformat=="default") ffmt='D';
    else throw(std::invalid_argument("<FileFormat> must be ftr or hdf5 or default in doCorrMatrixRotation"));
    write_to_file(fname,overwrite,ffmt);
    xmlout.putEcho(xmlf);}
 if (xmlin.queryTag("PrintTransformationMatrix")){
    LogHelper xmltrans;
    print_trans(xmltrans);
    xmlout.put(xmltrans);}
}


void SinglePivotOfCorrMat::initiate_from_file(ArgsHandler& xmlin, LogHelper& xmlout)
{
 xmlout.reset("InitiatedFromFile");
 string fname(xmlin.getName("PivotFileName"));
 IOMap<UIntKey,ArrayBuf> iom;
#ifdef COMPLEXNUMBERS
 string filetypeid("Sigmond--SinglePivotFile-CN");
#else
 string filetypeid("Sigmond--SinglePivotFile-RN");
#endif
 string header;
 iom.openReadOnly(fname,filetypeid,header);
 if (!iom.isOpen())
     throw(std::invalid_argument("File could not be opened for input"));
 XMLHandler xmlh; xmlh.set_from_string(header);
 ArgsHandler xmlr(xmlh,"SinglePivotOfCorrMat");
 ArgsHandler xmlc(xmlr,"RotatedCorrelator");
 m_rotated_info=new GenIrrepOperatorInfo(
           xmlc.getItem<GenIrrepOperatorInfo>("RotatedCorrelator"));
 ArgsHandler xmlmd(xmlr,"MatrixDefinition");
 m_cormat_info=new CorrelatorMatrixInfo(
           xmlmd.getItem<CorrelatorMatrixInfo>("CorrelatorMatrixInfo"));
 if (xmlr.queryTag("OriginalMatrix")){
    ArgsHandler xmlo(xmlr,"OriginalMatrix");
    m_orig_cormat_info=new CorrelatorMatrixInfo(
           xmlo.getItem<CorrelatorMatrixInfo>("CorrelatorMatrixInfo"));}
 else{
    m_orig_cormat_info=m_cormat_info;}
 xmlr.getUInt("NormTime",m_tauN);
 xmlr.getUInt("MetricTime",m_tau0);
 xmlr.getUInt("DiagonalizeTime",m_tauD);
 xmlr.getReal("MinimumInverseConditionNumber",m_min_inv_condnum);
 xmlout.putString("FileName",fname);
 ArrayBuf buffer;
 iom.get(UIntKey(0),buffer);
 TransMatrix *matptr=new TransMatrix;
 array_to_matrix(buffer,*matptr);
 m_transmat=matptr;  // now pointer to const
 iom.get(UIntKey(1),buffer);
 TransMatrix *zptr=new TransMatrix;
 array_to_matrix(buffer,*zptr);
 m_Zmat=zptr;  // now pointer to const
 iom.close();
}



void SinglePivotOfCorrMat::write_to_file(const string& filename, bool overwrite, char file_format)
{
 string fname=tidyString(filename);
 if (fname.empty()){
    throw(std::invalid_argument("Error in SinglePivotWriteToFile:: Empty file name"));}
 if ((fileExists(fname))&&(!overwrite)){
    throw(std::invalid_argument("Error in SingePivotWriteToFile:: File exists and cannot overwrite"));}
 XMLHandler xmlout("SinglePivotOfCorrMat");
 XMLHandler xmlt; m_cormat_info->output(xmlt,false);
 XMLHandler xmlmatdef("MatrixDefinition");
 xmlmatdef.put_child(xmlt);
 xmlout.put_child(xmlmatdef);
 if (m_cormat_info!=m_orig_cormat_info){
    m_orig_cormat_info->output(xmlt,false);
    XMLHandler xmlorig("OriginalMatrix");
    xmlorig.put_child(xmlt);
    xmlout.put_child(xmlorig);}
 XMLHandler xmlrot; m_rotated_info->output(xmlrot,false);
 xmlt.set_root("RotatedCorrelator"); xmlt.put_child(xmlrot);
 xmlout.put_child(xmlt);
 xmlout.seek_first_child();
 xmlout.put_sibling("NormTime",make_string(m_tauN));
 xmlout.put_sibling("MetricTime",make_string(m_tau0));
 xmlout.put_sibling("DiagonalizeTime",make_string(m_tauD));
 xmlout.put_sibling("MinimumInverseConditionNumber",make_string(m_min_inv_condnum));

 IOMap<UIntKey,ArrayBuf> iom;
#ifdef COMPLEXNUMBERS
 string filetypeid("Sigmond--SinglePivotFile-CN");
#else
 string filetypeid("Sigmond--SinglePivotFile-RN");
#endif
 iom.openNew(fname,filetypeid,xmlout.str(),false,'N',false,overwrite,file_format);
 if (!iom.isOpen())
     throw(std::invalid_argument("File could not be opened for output"));
 ArrayBuf buffer;
 matrix_to_array(*m_transmat,buffer);
 iom.put(UIntKey(0),buffer);
 matrix_to_array(*m_Zmat,buffer);
 iom.put(UIntKey(1),buffer);
 iom.close();
}



void SinglePivotOfCorrMat::print_trans(LogHelper& xmlout)
{
 const set<OperatorInfo>& origops=m_orig_cormat_info->getOperators();
 xmlout.reset("TransformationMatrix");
 LogHelper xmli("ImprovedOperators");
 for (uint level=0;level<m_transmat->size(1);level++){
    LogHelper xmllevel("ImprovedOperator");
    LogHelper xmlname("OpName");
    xmlname.putItem(m_rotated_info->resetIDIndex(level));
    xmllevel.put(xmlname);
    uint opindex=0;
    for (set<OperatorInfo>::const_iterator it=origops.begin();it!=origops.end();it++,opindex++){
       LogHelper term("OpTerm");
       term.putItem(*it);
       term.putString("Coefficient",make_string((*m_transmat)(opindex,level)));
       xmllevel.put(term);}
    xmli.put(xmllevel);}
 xmlout.put(xmli);
}


void SinglePivotOfCorrMat::read_trans(ArgsHandler& xmlin,
                    map<OperatorInfo,map<OperatorInfo,Scalar> >& trans)
{
 trans.clear();
 ArgsHandler xmli(xmlin,"ImprovedOperators");
 list<ArgsHandler> xmlo(xmli.getSubHandlers("ImprovedOperator"));
 for (list<ArgsHandler>::iterator it=xmlo.begin();it!=xmlo.end();it++){
    ArgsHandler xmlopname(*it,"OpName");
    OperatorInfo opimp;
    xmlopname.getItem("OpName",opimp);
    if (trans.find(opimp)!=trans.end())
       throw(std::invalid_argument("Repeated improved operator in SinglePivot"));
    it->insert(xmlopname);
    map<OperatorInfo,Scalar> opdef;
    list<ArgsHandler> xmlc(it->getSubHandlers("OpTerm"));
    for (list<ArgsHandler>::iterator ct=xmlc.begin();ct!=xmlc.end();ct++){
       OperatorInfo opterm;
       ct->getItem("OpTerm",opterm);
       if (opdef.find(opimp)!=opdef.end())
          throw(std::invalid_argument("Repeated operator term in ImprovedOperator in SinglePivot"));
       Scalar cf;
       ct->getScalar("Coefficient",cf);
       opdef.insert(make_pair(opterm,cf));
      it->insert(*ct);}
    trans.insert(make_pair(opimp,opdef));
    xmli.insert(*it);}
 xmlin.insert(xmli);
}


void SinglePivotOfCorrMat::setup_improved_operators(const std::map<OperatorInfo,
                std::map<OperatorInfo,Scalar> >& trans)
{
 set<OperatorInfo> addset=m_cormat_info->getOperators();
    //  from improved operators, get original set of operators
 set<OperatorInfo> origset;
 for (map<OperatorInfo,map<OperatorInfo,Scalar> >::const_iterator
     it=trans.begin();it!=trans.end();it++){
    if (addset.erase(it->first)==0)     // remove improved operators from "addset"
       throw(std::invalid_argument("Improved operator not in CorrelatorMatrixInfo"));
    for (map<OperatorInfo,Scalar>::const_iterator
       ct=(it->second).begin();ct!=(it->second).end();ct++)
          origset.insert(ct->first);}
   // operators remaining in "addset" must be original operators (not improved)
 origset.insert(addset.begin(),addset.end());

 m_orig_cormat_info=new CorrelatorMatrixInfo(origset,true,m_cormat_info->subtractVEV());
 map<OperatorInfo,uint> origind;
 uint count=0;
 for (set<OperatorInfo>::iterator ot=origset.begin();ot!=origset.end();ot++,count++)
    origind.insert(make_pair(*ot,count));
 uint norig=origset.size();
 uint nops=getNumberOfOperators();
 TransMatrix tt(norig,nops);
 count=0;
 const set<OperatorInfo>& opset=m_cormat_info->getOperators();
 for (set<OperatorInfo>::const_iterator it=opset.begin();it!=opset.end();it++,count++){
    map<OperatorInfo,map<OperatorInfo,Scalar> >::const_iterator kt=trans.find(*it);
    if (kt==trans.end()){
       map<OperatorInfo,uint>::const_iterator ut=origind.find(*it);
       if (ut==origind.end())
          throw(std::invalid_argument("Something went wrong with indexing in setup_improved_operators"));
       uint oind=ut->second;
       tt(oind,count)=1.0;}
    else{
       for (map<OperatorInfo,Scalar>::const_iterator
            ct=(kt->second).begin();ct!=(kt->second).end();ct++){
          Scalar cf=ct->second;
          const OperatorInfo& opt=ct->first;
          map<OperatorInfo,uint>::const_iterator ut=origind.find(opt);
          if (ut==origind.end())
             throw(std::invalid_argument("Something went wrong with indexing in setup_improved_operators"));
          uint oind=ut->second;
          tt(oind,count)=cf;}}}
 m_imp_trans=new TransMatrix(tt);
}




uint SinglePivotOfCorrMat::getNumberOfOperators() const
{
 return (m_cormat_info ? m_cormat_info->getNumberOfOperators() : 0);
}

uint SinglePivotOfCorrMat::getNumberOfLevels() const
{
 return (m_transmat ? m_transmat->size(1) : 0);
}


const std::set<OperatorInfo>& SinglePivotOfCorrMat::getOperators() const
{
 if (m_cormat_info==0)
    throw(std::runtime_error("CorrelatorMatrixInfo not yet set in SinglePivotOfCorrMat"));
 return m_cormat_info->getOperators();
}


const std::set<OperatorInfo>& SinglePivotOfCorrMat::getOriginalOperators() const
{
 if (m_orig_cormat_info==0)
    throw(std::runtime_error("CorrelatorMatrixInfo not yet set in SinglePivotOfCorrMat"));
 return m_orig_cormat_info->getOperators();
}


GenIrrepOperatorInfo SinglePivotOfCorrMat::getRotatedOperator() const
{
 if (m_rotated_info==0)
    throw(std::runtime_error("RotatedOperator not yet set in SinglePivotOfCorrMat"));
 return *m_rotated_info;
}


bool SinglePivotOfCorrMat::subtractVEV() const
{
 return (m_cormat_info ? m_cormat_info->subtractVEV() : false);
}


void SinglePivotOfCorrMat::create_pivot(LogHelper& xmlout, bool checkMetricErrors,
                                        bool checkCommonNullSpace, 
                                        const std::list<CorrelatorInfo>& set_to_zero,
                                        bool setImagPartsZero)
{
 xmlout.reset("CreatePivot");
 if (m_moh->isJackknifeMode()) xmlout.putString("ResamplingMode","Jackknife");
 else xmlout.putString("ResamplingMode","Bootstrap");
 HermMatrix corrN,corr0,corrD;
 VVector vev;
 bool subvev=m_cormat_info->subtractVEV();
 m_moh->setSamplingBegin();   // rotate using full estimates
 vector<MCEstimate> corr0_diag,corrD_diag;
 bool save_memory=false;
      // if some elements have been requested to be set to zero, determine their rows,columns
 list<pair<uint,uint> > elems_set_to_zero(getCorrelatorMatrixIndices(*m_cormat_info,set_to_zero,true));
 try{
    getHermCorrelatorMatrixAtTime_CurrentSampling(m_moh,m_cormat_info,m_tauN,corrN,m_orig_cormat_info,m_imp_trans);
    if (subvev){
       try{
       getHermCorrelatorMatrixVEVs_CurrentSampling(m_moh,m_cormat_info,vev,m_orig_cormat_info,m_imp_trans);}
       catch(const std::exception& xp){
          m_vevs_avail=false;}}
    getHermCorrelatorMatrixAtTime_CurrentSampling(m_moh,m_cormat_info,m_tau0,corr0,m_orig_cormat_info,m_imp_trans);
    getHermCorrelatorMatrixAtTime_CurrentSampling(m_moh,m_cormat_info,m_tauD,corrD,m_orig_cormat_info,m_imp_trans);
    if (m_orig_cormat_info==m_cormat_info){
       getDiagonalCorrelatorsAtTimeEstimates(m_moh,*m_cormat_info,m_tau0,corr0_diag);
       getDiagonalCorrelatorsAtTimeEstimates(m_moh,*m_cormat_info,m_tauD,corrD_diag);}
    if (setImagPartsZero){
       setImaginaryPartsToZero(corrN);
       setImaginaryPartsToZero(corr0);
       setImaginaryPartsToZero(corrD);}
    for (list<pair<uint,uint> >::iterator zt=elems_set_to_zero.begin();zt!=elems_set_to_zero.end();++zt){
       corrN.setToZero(zt->first,zt->second);
       corr0.setToZero(zt->first,zt->second);
       corrD.setToZero(zt->first,zt->second);}}
 catch(const std::exception& errmsg){
    throw(std::invalid_argument(string("get Correlator matrix failed in SinglePivot: ")
          +string(errmsg.what())));}
    // output fractional errors in diagonal elements of C(tau0), C(tauD)
    // for informational purposes
 if (m_orig_cormat_info==m_cormat_info){
    uint opnum=0;
    LogHelper xmlcd("DiagonalCorrelatorFractionalErrors");
    const set<OperatorInfo>& corrops=m_cormat_info->getOperators();
    for (set<OperatorInfo>::const_iterator itop=corrops.begin();itop!=corrops.end();itop++,opnum++){
       LogHelper xmlv("DiagonalCorrelator");
       XMLHandler xmlop;
       itop->output(xmlop,false);  // short form
       xmlv.put(xmlop);
       const MCEstimate& mc0=corr0_diag[opnum];
       double fracerr=mc0.getSymmetricError()/std::abs(mc0.getFullEstimate());
       xmlv.putReal("MetricTimeFractionalError",fracerr);
       const MCEstimate& mcD=corrD_diag[opnum];
       fracerr=mcD.getSymmetricError()/std::abs(mcD.getFullEstimate());
       xmlv.putReal("MatrixTimeFractionalError",fracerr);
       xmlcd.put(xmlv);}
    xmlout.put(xmlcd);}

         //  resample the largest and smallest eigenvalues of
         //  renormalized metric

 if (checkMetricErrors){
 try{
 uint nops=m_cormat_info->getNumberOfOperators();
 Diagonalizer DG;
 HermMatrix corrjN,corrj0;
 RVector lambda;
 vector<MCObsInfo> tempkeys;
 for (uint k=0;k<nops;k++)
    tempkeys.push_back(MCObsInfo("TempMetricEigevalue",k));
 for (m_moh->begin();!m_moh->end();++(*m_moh)){
    getHermCorrelatorMatrixAtTime_CurrentSampling(m_moh,m_cormat_info,m_tauN,corrjN,m_orig_cormat_info,m_imp_trans);
    getHermCorrelatorMatrixAtTime_CurrentSampling(m_moh,m_cormat_info,m_tau0,corrj0,m_orig_cormat_info,m_imp_trans);
    if (setImagPartsZero){
       setImaginaryPartsToZero(corrj0);
       setImaginaryPartsToZero(corrjN);}
    for (list<pair<uint,uint> >::iterator zt=elems_set_to_zero.begin();zt!=elems_set_to_zero.end();++zt){
       corrjN.setToZero(zt->first,zt->second);
       corrj0.setToZero(zt->first,zt->second);}
    doRescaleByDiagonals(corrj0,corrjN);
    DG.getEigenvalues(corrj0,lambda);
    for (uint k=0;k<nops;k++)
       m_moh->putCurrentSamplingValue(tempkeys[k],lambda[k],true);}
 LogHelper xmllambda("RescaledMetricConditionVariation");
 for (uint k=0;k<nops;k++){
    MCEstimate lambdaest=m_moh->getEstimate(tempkeys[k]);
    m_moh->eraseData(tempkeys[k]);
    LogHelper xmlmetriceig("MetricEigenvalue");
    xmlmetriceig.putUInt("Level",k);
    XMLHandler xmltemp;
    lambdaest.output(xmltemp);
    xmlmetriceig.put(xmltemp);
    xmllambda.put(xmlmetriceig);}
 xmlout.put(xmllambda);
 m_moh->setSamplingBegin();}
 catch(const std::exception& errmsg){
    throw(std::invalid_argument(string("Check Metric Errors failed in SinglePivot: ")
          +string(errmsg.what())));}}

 if (save_memory){
 try{
    eraseHermCorrelatorMatrixAtTime(m_moh,*m_cormat_info,m_tauN);
    eraseHermCorrelatorMatrixAtTime(m_moh,*m_cormat_info,m_tau0);
    eraseHermCorrelatorMatrixAtTime(m_moh,*m_cormat_info,m_tauD);
    eraseHermCorrelatorMatrixAtTime(m_moh,*m_orig_cormat_info,m_tauN);
    eraseHermCorrelatorMatrixAtTime(m_moh,*m_orig_cormat_info,m_tau0);
    eraseHermCorrelatorMatrixAtTime(m_moh,*m_orig_cormat_info,m_tauD);
    if (subvev){
       eraseHermCorrelatorMatrixVEVs(m_moh,*m_cormat_info);
       eraseHermCorrelatorMatrixVEVs(m_moh,*m_orig_cormat_info);}}
 catch(const std::exception& errmsg){
    throw(std::invalid_argument(string("save memory failed in SinglePivot: ")
          +string(errmsg.what())));}}

      // rescale corr0 and corrD using corrN......
 doRescaleByDiagonals(corr0,corrN);
 doRescaleByDiagonals(corrD,corrN);

      // set the metric
 DiagonalizerWithMetric DM(m_min_inv_condnum,m_neg_eig_alarm);
 DM.setExceptionsOff();
 LogHelper logmetric;
 int info=DM.setMetric(corr0,logmetric);
 xmlout.putItem(logmetric);
 if (info!=0)
    throw(std::invalid_argument(string("setMetric encountered problem in SinglePivot: ")
                 +DiagonalizerWithMetric::getRotateMetricCode(info)+string("Log: \n\n")
                 +xmlout.output()));

     // set the matrix
 LogHelper logmatrix;
 info=DM.setMatrix(corrD,logmatrix,checkCommonNullSpace);
 xmlout.putItem(logmatrix);
 if ((info!=0)&&(info!=-5))
    throw(std::invalid_argument(string("setMatrix encountered problem in SinglePivot: ")
        +DiagonalizerWithMetric::getRotateMatrixCode(info)+string("Log: \n\n")
        +xmlout.output()));

         //  set the rotation matrix and the Zmatrix
         //  (remember to include the rescaling)
 TransMatrix rotationMatrix,Zmat;
 DM.getEigenvectors(rotationMatrix);
 doRescaleTransformation(rotationMatrix,corrN);
 DM.getZMatrix(Zmat);
 uint nlevels=rotationMatrix.size(1);

         // if there are nonzero VEVs, rephase rotated operators
         // so all VEVs are real and positive
 if (subvev && m_vevs_avail){
    uint nops=rotationMatrix.size(0);
    doVectorRotation(vev,rotationMatrix);
    for (uint col=0;col<nlevels;col++){
#if defined COMPLEXNUMBERS
       complex<double> phase(vev[col]/std::abs(vev[col]));
#else
       double phase=(vev[col]>=0.0)?1.0:-1.0;
#endif
       for (uint row=0;row<nops;row++){
          rotationMatrix(row,col)*=phase;
          Zmat(row,col)*=phase;}}}

 if (m_imp_trans!=0){
    doMatrixMultiply(*m_imp_trans,rotationMatrix);}
 m_transmat=new TransMatrix(rotationMatrix);
 m_Zmat=new TransMatrix(Zmat);
}


void SinglePivotOfCorrMat::clear()
{
 if (m_cormat_info==m_orig_cormat_info){
    delete m_cormat_info;}
 else{
    delete m_cormat_info;
    delete m_orig_cormat_info;}
 m_cormat_info=0;
 m_orig_cormat_info=0;
 delete m_rotated_info;
 delete m_Zmat;
 delete m_transmat;
 delete m_imp_trans;
 m_rotated_info=0;
 m_Zmat=0;
 m_transmat=0;
 m_imp_trans=0;
 m_ampkeys.clear();
 m_energykeys.clear();
 m_reorder.clear();
 m_vevs_avail=true;
}


SinglePivotOfCorrMat::~SinglePivotOfCorrMat()
{
 clear();
}


SinglePivotOfCorrMat* SinglePivotOfCorrMat::initiateFromMemory(
                          TaskHandler& taskhandler,
                          ArgsHandler& xml_in, LogHelper& xmlout)
{
 ArgsHandler xmlin(xml_in,"SinglePivotInitiate");
 if (!xmlin.queryTag("GetFromMemory"))
    return 0;
 try{
    ArgsHandler xmln(xmlin,"GetFromMemory");
    string idname(xmln.getName("IDName"));
    TaskHandlerData* ptr=taskhandler.get_task_data(idname);
    if (ptr){
       xmlout.reset("InitiateFromMemory");
       xmlout.putString("IDName",idname);
       SinglePivotOfCorrMat *pptr=dynamic_cast<SinglePivotOfCorrMat*>(ptr);
       return pptr;}
    else{
       xmlout.putString("Error","Id name of SinglePivotOfCorrMat not in memory");
       throw(std::invalid_argument("Id name of SinglePivotOfCorrMat not in memory"));}}
 catch(const std::exception& msg){
    throw;}
 return 0;
}



bool SinglePivotOfCorrMat::putInMemory(TaskHandler& taskhandler, ArgsHandler& xml_in,
                                       LogHelper& xmlout, SinglePivotOfCorrMat* pivot)
{
 xmlout.reset("PutIntoMemory");
 if (!pivot) return false;
 try{
    ArgsHandler xmlin(xml_in,"SinglePivotInitiate");
    string idname(xmlin.getName("AssignName"));
    taskhandler.insert_task_data(idname,pivot);
    xmlout.putString("AssignedName",idname);
    return true;}
 catch(const std::exception& errmsg){
    throw(std::invalid_argument(string("Error trying to putInMemory SinglePivotOfCorrMat: ")
         +string(errmsg.what())));}
}



SinglePivotOfCorrMat* SinglePivotOfCorrMat::initiateSinglePivot(
                   TaskHandler& taskhandler, ArgsHandler& xmlin,
                   LogHelper& xmlout, bool& keep_in_task_map)
{
 ArgsHandler xmlpiv(xmlin,"SinglePivotInitiate");
 LogHelper xmlt;
 xmlout.reset("SinglePivot");
 SinglePivotOfCorrMat* pivoter=0;
 try{
    pivoter=SinglePivotOfCorrMat::initiateFromMemory(taskhandler,xmlpiv,xmlt);
    if (pivoter){
       xmlout.put(xmlt);
       keep_in_task_map=true;
       xmlout.putEcho(xmlpiv);
       return pivoter;}}
 catch(const std::exception& errmsg){
    xmlout.putItem(xmlt);
    throw(std::invalid_argument(string("Error in SinglePivotOfCorrMat::initiateFromMemory: ")
           +string(errmsg.what())));}
 keep_in_task_map=false;
 try{
    pivoter=new SinglePivotOfCorrMat(taskhandler,xmlpiv,xmlt);
    xmlout.put(xmlt);}
 catch(const std::exception& errmsg){
  xmlout.put(xmlt);
    throw(std::invalid_argument(string("Error in SinglePivotOfCorrMat::initiating: ")
          +string(errmsg.what())));}
 if (xmlpiv.queryTag("AssignName")){
    LogHelper xmlp;
    keep_in_task_map=SinglePivotOfCorrMat::putInMemory(taskhandler,xmlpiv,xmlp,pivoter);
    if (keep_in_task_map){ xmlout.put(xmlp);}}

 return pivoter;
}


   // mode 'B' => rotate by bins
   //      'S' => rotate by samplings and only the vev-subtracted correlators
   //      'U' => rotate by samplings the unsubtracted correlators and vevs
   //      'A' => all rotate by samplings the vevs and subtracted and unsubtracted correlators
 
void SinglePivotOfCorrMat::doRotation(uint tmin, uint tmax, uint diagonly_tval, bool remove_off_diag, char mode, LogHelper& xmllog)
{
 xmllog.reset("DoRotation");
 bool vevs=m_cormat_info->subtractVEV();
 bool flag=true;
 bool herm=true;
 if (vevs && m_vevs_avail && (mode!='S')){
    try{
    if (mode=='B')
       do_vev_rotation_by_bins();
    else if ((mode=='U')||(mode=='A'))
       do_vev_rotation_by_samplings();
    xmllog.putString("VEVRotation","Success");}
    catch(const std::exception& errmsg){
       flag=false;
       xmllog.putString("VEVRotation",string("Failure: ")+string(errmsg.what()));
       throw(std::invalid_argument(string("VEVRotation failed ")
               +string(errmsg.what())));}}
 for (uint tval=tmin;tval<=tmax;tval++){
    bool diagonly=(tval<diagonly_tval) ? true : false;
    LogHelper xmlc("CorrelatorRotation");
    xmlc.putUInt("TimeValue",tval);
    try{
       if (mode=='B')
          do_corr_rotation_by_bins(tval,diagonly);
       else if ((mode=='S')||(!vevs))
          do_corr_rotation_by_samplings(tval,diagonly,mode);
       else if ((mode=='A')||(mode=='U')){
          do_corr_rotation_by_samplings(tval,diagonly,'S');
          do_corr_rotation_by_samplings(tval,diagonly,'U');}
       else
         throw(std::invalid_argument(string("Invalid mode in Pivot doRotation")));
       xmlc.putString("Status","Success");}
    catch(const std::exception& errmsg){
       flag=false;
       xmlc.putString(string("Status"),string("Failure: ")+string(errmsg.what()));}
    if (!diagonly){
           // perform some tests of off-diagonal correlators for t>tauD
           // these should be zero, so check this; remove from memory
      uint nlevels=getNumberOfLevels();
      uint onesigma=0, twosigma=0, threesigma=0;
      uint foursigma=0, large=0; double maxviolation=0.0;
      GenIrrepOperatorInfo rowop(*m_rotated_info);
      GenIrrepOperatorInfo colop(*m_rotated_info);
      for (uint col=0;col<nlevels;col++){
         colop.resetIDIndex(col);
         for (uint row=0;row<col;row++){
            rowop.resetIDIndex(row);
            MCObsInfo obskey(OperatorInfo(rowop),OperatorInfo(colop),tval,herm,RealPart,vevs);
            MCEstimate est_re=m_moh->getEstimate(obskey);
            if (remove_off_diag) m_moh->eraseData(obskey);
            double offratio=std::abs(est_re.getFullEstimate())/est_re.getSymmetricError();
            if (offratio<=1.0) onesigma++;
            else if (offratio<=2.0) twosigma++;
            else if (offratio<=3.0) threesigma++;
            else if (offratio<=4.0) foursigma++;
            else large++;
            if (offratio>maxviolation) maxviolation=offratio;
#ifdef COMPLEXNUMBERS
            obskey.setToImaginaryPart();
            MCEstimate est_im=m_moh->getEstimate(obskey);
            if (remove_off_diag) m_moh->eraseData(obskey);
            offratio=std::abs(est_im.getFullEstimate())/est_im.getSymmetricError();
            if (offratio<=1.0) onesigma++;
            else if (offratio<=2.0) twosigma++;
            else if (offratio<=3.0) threesigma++;
            else if (offratio<=4.0) foursigma++;
            else large++;
            if (offratio>maxviolation) maxviolation=offratio;
#endif
            }}
      LogHelper xmloff("OffDiagonalChecks");
      if (m_moh->isJackknifeMode()) xmloff.putString("ResamplingMode","Jackknife");
      else xmloff.putString("ResamplingMode","Bootstrap");
      LogHelper xmlck("MaximumDeviationFromZero");
      xmlck.putReal("RelativeToError",maxviolation);
      xmloff.put(xmlck);
      xmlck.reset("PercentDeviationsFromZero");
      uint ntotal=onesigma+twosigma+threesigma+foursigma+large;
      xmlck.putReal("GreaterThanOneSigma",
           100.0*double(twosigma+threesigma+foursigma+large)/double(ntotal));
      xmlck.putReal("GreaterThanTwoSigma",
           100.0*double(threesigma+foursigma+large)/double(ntotal));
      xmlck.putReal("GreaterThanThreeSigma",
           100.0*double(foursigma+large)/double(ntotal));
      xmlck.putReal("GreaterThanFourSigma",
           100.0*double(large)/double(ntotal));
      xmloff.put(xmlck);
      xmlc.put(xmloff);}
    xmllog.put(xmlc);}
 if (!flag) xmllog.putString("Warning","some rotations failed");
}


    //  Computes the VEVs of the rotated operators and puts
    //  them into memory.  The VEVs of the original operators are
    //  read from file and put into memory, but afterwards, the
    //  memory used by them is freed.

#ifdef COMPLEXNUMBERS


void SinglePivotOfCorrMat::do_vev_rotation_by_bins()
{
 uint nlevels=getNumberOfLevels();
 uint nbins=m_moh->getNumberOfBins();
 const set<OperatorInfo>& ops=m_orig_cormat_info->getOperators();
 uint nops=ops.size();

                // read original bins, arrange pointers in certain way
 vector<const Vector<double>* > binptrs(2*nops);  // pointers to original bins
 uint count=0;
 for (set<OperatorInfo>::const_iterator it=ops.begin();it!=ops.end();it++){
    MCObsInfo vev_info(*it,RealPart);
    binptrs[count++]=&(m_moh->getBins(vev_info));
    vev_info.setToImaginaryPart();
    binptrs[count++]=&(m_moh->getBins(vev_info));}

 vector<Vector<double> > VEVrotated(nlevels,nbins);  // only real parts
 CVector VEVbuffer;

      // loop over bins
 for (uint bin=0;bin<nbins;bin++){
    VEVbuffer.resize(nops);
            // read this one bin into a vector
    count=0;
    for (uint k=0;k<nops;k++){
       double br=(*binptrs[count++])[bin];
       double bi=(*binptrs[count++])[bin];
       VEVbuffer[k]=complex<double>(br,bi);}
              // do the rotation
    doVectorRotation(VEVbuffer,*m_transmat);
              // store results in VEVrotated
    count=0;
    for (uint level=0;level<nlevels;level++){
       VEVrotated[count++][bin]=VEVbuffer[level].real();}}

             //  free up memory no longer needed (original bins)

 for (set<OperatorInfo>::const_iterator it=ops.begin();it!=ops.end();it++){
    MCObsInfo vev_info(*it,RealPart);
    m_moh->eraseData(vev_info);
    vev_info.setToImaginaryPart();
    m_moh->eraseData(vev_info);}

       // put rotated bins into memory (imaginary parts should be zero)

 Vector<double> imVEVrotated(nbins,0.0);  // only real parts
 count=0;
 for (uint level=0;level<nlevels;level++){
    m_rotated_info->resetIDIndex(level);
    MCObsInfo rotvev_info(*m_rotated_info,RealPart);
    m_moh->putBins(rotvev_info,VEVrotated[count++]);
    rotvev_info.setToImaginaryPart();
    m_moh->putBins(rotvev_info,imVEVrotated);}

}


void SinglePivotOfCorrMat::do_vev_rotation_by_samplings()
{
 uint nlevels=getNumberOfLevels();
 const set<OperatorInfo>& ops=m_orig_cormat_info->getOperators();
 uint nops=ops.size();
 set<OperatorInfo>::const_iterator it;
 CVector Vbuffer;
 
      // loop over samplings
 for (m_moh->begin(); !m_moh->end(); m_moh->setSamplingNext()){
    Vbuffer.resize(nops);
            // read original VEVs for this sampling
    try{
       uint count=0;
       for (it=ops.begin();it!=ops.end();++it){
          MCObsInfo vev_info(*it,RealPart);
          double vr=m_moh->getCurrentSamplingValue(vev_info);
          vev_info.setToImaginaryPart();
          double vi=m_moh->getCurrentSamplingValue(vev_info);
          Vbuffer.put(count++,complex<double>(vr,vi));}}
    catch(const std::exception& errmsg){
       throw(std::invalid_argument("Could not obtain samplings in do_vev_rotation"));}
              // do the rotation
    doVectorRotation(Vbuffer,*m_transmat);
       // put rotated sampling into memory (imaginary parts should be zero)
    for (uint level=0;level<nlevels;level++){
       m_rotated_info->resetIDIndex(level);
       MCObsInfo obskey(*m_rotated_info,RealPart);
       m_moh->putCurrentSamplingValue(obskey,Vbuffer[level].real());
       obskey.setToImaginaryPart();
       m_moh->putCurrentSamplingValue(obskey,0.0);}}

             //  free up memory no longer needed (original vevs)
 for (it=ops.begin();it!=ops.end();it++){
    MCObsInfo vev_info(*it,RealPart);
    m_moh->eraseData(vev_info);
    vev_info.setToImaginaryPart();
    m_moh->eraseData(vev_info);}
}


void SinglePivotOfCorrMat::do_corr_rotation_by_bins(uint timeval, bool diagonly)
{
 uint nlevels=getNumberOfLevels();
 uint nbins=m_moh->getNumberOfBins();
 const set<OperatorInfo>& ops=m_orig_cormat_info->getOperators();
 uint nops=ops.size();
 bool herm=true;
                // read original bins, arrange pointers in certain way
 vector<const Vector<double>* > binptrs(nops*nops);  // pointers to original bins
 uint count=0;
 set<OperatorInfo>::const_iterator itrow,itcol;
 try{
 for (itcol=ops.begin();itcol!=ops.end();itcol++){
    for (itrow=ops.begin();itrow!=itcol;itrow++){
       CorrelatorAtTimeInfo corrt(*itrow,*itcol,timeval,herm,false);
       MCObsInfo obskey(corrt,RealPart);
       binptrs[count++]=&(m_moh->getBins(obskey));
       obskey.setToImaginaryPart();
       binptrs[count++]=&(m_moh->getBins(obskey));}
    CorrelatorAtTimeInfo corrt(*itcol,*itcol,timeval,herm,false);
    binptrs[count++]=&(m_moh->getBins(MCObsInfo(corrt,RealPart)));}}
 catch(const std::exception& errmsg){
    throw(std::invalid_argument("Could not read bins in do_corr_rotation"));}

 uint ncompute=(diagonly ? nlevels : nlevels*nlevels);
 vector<Vector<double> > Crotated(ncompute,nbins);
 ComplexHermitianMatrix Cbuffer(nops);

      // loop over bins
 for (uint bin=0;bin<nbins;bin++){
            // read this one bin into a matrix
    count=0;
    for (uint col=0;col<nops;col++){
       for (uint row=0;row<col;row++){
          double br=(*binptrs[count++])[bin];
          double bi=(*binptrs[count++])[bin];
          Cbuffer.put(row,col,complex<double>(br,bi));}
       double br=(*binptrs[count++])[bin];
       Cbuffer.put(col,col,complex<double>(br,0.0));}
              // do the rotation
    if (diagonly){
       RVector diagbuf;
       doMatrixRotation(Cbuffer,*m_transmat,diagbuf);
                // store results in Crotated
       for (uint level=0;level<nlevels;level++)
          Crotated[level][bin]=diagbuf[level];}
    else{
       doMatrixRotation(Cbuffer,*m_transmat);
                // store results in Crotated
       count=0;
       for (uint col=0;col<nlevels;col++){
       for (uint row=0;row<col;row++){
             Crotated[count++][bin]=Cbuffer(row,col).real();
             Crotated[count++][bin]=Cbuffer(row,col).imag();}
          Crotated[count++][bin]=Cbuffer(col,col).real();}
       Cbuffer.resize(nops);}}

       //  free up memory for original bins

 for (itcol=ops.begin();itcol!=ops.end();itcol++){
    for (itrow=ops.begin();itrow!=itcol;itrow++){
       CorrelatorAtTimeInfo corrt(*itrow,*itcol,timeval,herm,false);
       MCObsInfo obskey(corrt,RealPart);
       m_moh->eraseData(obskey);
       obskey.setToImaginaryPart();
       m_moh->eraseData(obskey);}
    CorrelatorAtTimeInfo corrt(*itcol,*itcol,timeval,herm,false);
    MCObsInfo obskey(corrt,RealPart);
    m_moh->eraseData(obskey);
    obskey.setToImaginaryPart();
    m_moh->eraseData(obskey);}

       // put rotated bins into memory
 if (diagonly){
    Vector<double> imCdiag(nbins,0.0);
    for (uint level=0;level<nlevels;level++){
       m_rotated_info->resetIDIndex(level);
       MCObsInfo obskey(*m_rotated_info,*m_rotated_info,timeval,herm,RealPart,false);
       m_moh->putBins(obskey,Crotated[level]);
       obskey.setToImaginaryPart();
       m_moh->putBins(obskey,imCdiag);}}
 else{
    Vector<double> imCdiag(nbins,0.0);
    GenIrrepOperatorInfo rowop(*m_rotated_info);
    GenIrrepOperatorInfo colop(*m_rotated_info);
    count=0;
    for (uint col=0;col<nlevels;col++){
       colop.resetIDIndex(col);
       for (uint row=0;row<col;row++){
          rowop.resetIDIndex(row);
          MCObsInfo obskey(rowop,colop,timeval,herm,RealPart,false);
          m_moh->putBins(obskey,Crotated[count++]);
          obskey.setToImaginaryPart();
          m_moh->putBins(obskey,Crotated[count++]);}
       MCObsInfo obskey(colop,colop,timeval,herm,RealPart,false);
       m_moh->putBins(obskey,Crotated[count++]);
       obskey.setToImaginaryPart();
       m_moh->putBins(obskey,imCdiag);}}

}

void SinglePivotOfCorrMat::do_corr_rotation_by_samplings(uint timeval, bool diagonly, char mode)
{
 uint nlevels=getNumberOfLevels();
 bool subvev=(mode=='U') ? false : m_cormat_info->subtractVEV();
 const set<OperatorInfo>& ops=m_orig_cormat_info->getOperators();
 uint nops=ops.size();
 bool herm=true;

 set<OperatorInfo>::const_iterator itrow,itcol;
 ComplexHermitianMatrix Cbuffer;

      // loop over samplings
 for (m_moh->begin(); !m_moh->end(); m_moh->setSamplingNext()){
    Cbuffer.resize(nops);
            // read this one sampling into a matrix
    try{
    uint col=0;
    for (itcol=ops.begin();itcol!=ops.end();itcol++,col++){
      uint row=0;
      for (itrow=ops.begin();itrow!=itcol;itrow++,row++){
         CorrelatorAtTimeInfo corrt(*itrow,*itcol,timeval,herm,subvev);
         MCObsInfo obskey(corrt,RealPart);
         double br=m_moh->getCurrentSamplingValue(obskey);
         obskey.setToImaginaryPart();
         double bi=m_moh->getCurrentSamplingValue(obskey);
         Cbuffer.put(row,col,complex<double>(br,bi));}
      CorrelatorAtTimeInfo corrt(*itcol,*itcol,timeval,herm,subvev);
      double br=m_moh->getCurrentSamplingValue(MCObsInfo(corrt,RealPart));
      Cbuffer.put(col,col,complex<double>(br,0.0));}}
    catch(const std::exception& errmsg){
       throw(std::invalid_argument("Could not obtain samplings in do_corr_rotation"));}

              // do the rotation
    if (diagonly){
       RVector diagbuf;
       doMatrixRotation(Cbuffer,*m_transmat,diagbuf);
       for (uint level=0;level<nlevels;level++){
          m_rotated_info->resetIDIndex(level);
          MCObsInfo obskey(*m_rotated_info,*m_rotated_info,timeval,herm,RealPart,subvev);
          m_moh->putCurrentSamplingValue(obskey,diagbuf[level]);
          obskey.setToImaginaryPart();
          m_moh->putCurrentSamplingValue(obskey,0.0);}}
    else{
       doMatrixRotation(Cbuffer,*m_transmat);
       GenIrrepOperatorInfo rowop(*m_rotated_info);
       GenIrrepOperatorInfo colop(*m_rotated_info);
       for (uint col=0;col<nlevels;col++){
           colop.resetIDIndex(col);
           for (uint row=0;row<col;row++){
              rowop.resetIDIndex(row);
              MCObsInfo obskey(rowop,colop,timeval,herm,RealPart,subvev);
              m_moh->putCurrentSamplingValue(obskey,Cbuffer(row,col).real());
              obskey.setToImaginaryPart();
              m_moh->putCurrentSamplingValue(obskey,Cbuffer(row,col).imag());}
           MCObsInfo obskey(colop,colop,timeval,herm,RealPart,subvev);
           m_moh->putCurrentSamplingValue(obskey,Cbuffer(col,col).real());
           obskey.setToImaginaryPart();
           m_moh->putCurrentSamplingValue(obskey,0.0);}}}

       //  free up memory for original samplings

 for (itcol=ops.begin();itcol!=ops.end();itcol++){
    for (itrow=ops.begin();itrow!=itcol;itrow++){
       CorrelatorAtTimeInfo corrt(*itrow,*itcol,timeval,herm,subvev);
       MCObsInfo obskey(corrt,RealPart);
       m_moh->eraseData(obskey);
       obskey.setToImaginaryPart();
       m_moh->eraseData(obskey);}
    CorrelatorAtTimeInfo corrt(*itcol,*itcol,timeval,herm,subvev);
    MCObsInfo obskey(corrt,RealPart);
    obskey.setToImaginaryPart();
    m_moh->eraseData(obskey);}
}


#elif defined REALNUMBERS


void SinglePivotOfCorrMat::do_vev_rotation_by_bins()
{
 uint nlevels=getNumberOfLevels();
 uint nbins=m_moh->getNumberOfBins();
 const set<OperatorInfo>& ops=m_orig_cormat_info->getOperators();
 uint nops=ops.size();
                // read original bins, arrange pointers in certain way
 vector<const Vector<double>* > binptrs(nops);  // pointers to original bins
 uint count=0;
 for (set<OperatorInfo>::const_iterator it=ops.begin();it!=ops.end();it++){
    MCObsInfo vev_info(*it,RealPart);
    binptrs[count++]=&(m_moh->getBins(vev_info));}

 vector<Vector<double> > VEVrotated(nlevels,nbins);
 RVector VEVbuffer(nops);

      // loop over bins
 for (uint bin=0;bin<nbins;bin++){
            // read this one bin into a vector
    count=0;
    for (uint k=0;k<nops;k++){
       VEVbuffer[k]=(*binptrs[count++])[bin];}
              // do the rotation
    doVectorRotation(VEVbuffer,*m_transmat);
              // store results in VEVrotated
    count=0;
    for (uint level=0;level<nlevels;level++){
       VEVrotated[count++][bin]=VEVbuffer[level];}
    VEVbuffer.resize(nops);}

             //  free up memory no longer needed (original bins)

 for (set<OperatorInfo>::const_iterator it=ops.begin();it!=ops.end();it++){
    MCObsInfo vev_info(*it,RealPart);
    m_moh->eraseData(vev_info);}

       // put rotated bins into memory

 count=0;
 for (uint level=0;level<nlevels;level++){
    m_rotated_info->resetIDIndex(level);
    MCObsInfo rotvev_info(*m_rotated_info,RealPart);
    m_moh->putBins(rotvev_info,VEVrotated[count++]);}

}


void SinglePivotOfCorrMat::do_vev_rotation_by_samplings()
{
 uint nlevels=getNumberOfLevels();
 const set<OperatorInfo>& ops=m_orig_cormat_info->getOperators();
 uint nops=ops.size();
 set<OperatorInfo>::const_iterator it;
 RVector Vbuffer;
 
      // loop over samplings
 for (m_moh->begin(); !m_moh->end(); m_moh->setSamplingNext()){
    Vbuffer.resize(nops);
            // read original VEVs for this sampling
    try{
       uint count=0;
       for (it=ops.begin();it!=ops.end();++it){
          MCObsInfo vev_info(*it,RealPart);
          double vr=m_moh->getCurrentSamplingValue(vev_info);
          Vbuffer[count++]=vr;}}
    catch(const std::exception& errmsg){
       throw(std::invalid_argument("Could not obtain samplings in do_vev_rotation"));}
              // do the rotation
    doVectorRotation(Vbuffer,*m_transmat);
       // put rotated sampling into memory
    for (uint level=0;level<nlevels;level++){
       m_rotated_info->resetIDIndex(level);
       MCObsInfo obskey(*m_rotated_info,RealPart);
       m_moh->putCurrentSamplingValue(obskey,Vbuffer[level]);}}

             //  free up memory no longer needed (original vevs)
 for (it=ops.begin();it!=ops.end();it++){
    MCObsInfo vev_info(*it,RealPart);
    m_moh->eraseData(vev_info);}
}


void SinglePivotOfCorrMat::do_corr_rotation_by_bins(uint timeval, bool diagonly)
{
 uint nlevels=getNumberOfLevels();
 uint nbins=m_moh->getNumberOfBins();
 const set<OperatorInfo>& ops=m_orig_cormat_info->getOperators();
 uint nops=ops.size();
                // read original bins, arrange pointers in certain way
 vector<const Vector<double>* > binptrs((nops*(nops+1))/2);  // pointers to original bins
 uint count=0;
 set<OperatorInfo>::const_iterator itrow,itcol;
 try{
 for (itcol=ops.begin();itcol!=ops.end();itcol++){
    for (itrow=ops.begin();itrow!=itcol;itrow++){
       CorrelatorAtTimeInfo corrt(*itrow,*itcol,timeval,true,false);
       MCObsInfo obskey(corrt,RealPart);
       binptrs[count++]=&(m_moh->getBins(obskey));}
    CorrelatorAtTimeInfo corrt(*itcol,*itcol,timeval,true,false);
    binptrs[count++]=&(m_moh->getBins(MCObsInfo(corrt,RealPart)));}}
 catch(const std::exception& errmsg){
    throw(std::invalid_argument("Could not read bins in do_corr_rotation"));}

 uint ncompute=(diagonly ? nlevels : (nlevels*(nlevels+1))/2);
 vector<Vector<double> > Crotated(ncompute,nbins);
 RealSymmetricMatrix Cbuffer(nops);

      // loop over bins
 for (uint bin=0;bin<nbins;bin++){
            // read this one bin into a matrix
    count=0;
    for (uint col=0;col<nops;col++)
       for (uint row=0;row<=col;row++){
          Cbuffer(row,col)=(*binptrs[count++])[bin];}
              // do the rotation
    if (diagonly){
       RVector diagbuf;
       doMatrixRotation(Cbuffer,*m_transmat,diagbuf);
                // store results in Crotated
       for (uint level=0;level<nlevels;level++)
          Crotated[level][bin]=diagbuf[level];}
    else{
       doMatrixRotation(Cbuffer,*m_transmat);
                // store results in Crotated
       count=0;
       for (uint col=0;col<nlevels;col++)
       for (uint row=0;row<=col;row++){
             Crotated[count++][bin]=Cbuffer(row,col);}
       Cbuffer.resize(nops);}}

       //  free up memory for original bins

 for (itcol=ops.begin();itcol!=ops.end();itcol++){
    for (itrow=ops.begin();itrow!=itcol;itrow++){
       CorrelatorAtTimeInfo corrt(*itrow,*itcol,timeval,true,false);
       MCObsInfo obskey(corrt,RealPart);
       m_moh->eraseData(obskey);}
    CorrelatorAtTimeInfo corrt(*itcol,*itcol,timeval,true,false);
    m_moh->eraseData(MCObsInfo(corrt,RealPart));}

       // put rotated bins into memory
 if (diagonly){
    for (uint level=0;level<nlevels;level++){
       m_rotated_info->resetIDIndex(level);
       MCObsInfo obskey(*m_rotated_info,*m_rotated_info,timeval,true,RealPart,false);
       m_moh->putBins(obskey,Crotated[level]);}}
 else{
    GenIrrepOperatorInfo rowop(*m_rotated_info);
    GenIrrepOperatorInfo colop(*m_rotated_info);
    count=0;
    for (uint col=0;col<nlevels;col++){
       colop.resetIDIndex(col);
       for (uint row=0;row<=col;row++){
          rowop.resetIDIndex(row);
          MCObsInfo obskey(OperatorInfo(rowop),OperatorInfo(colop),timeval,true,RealPart,false);
          m_moh->putBins(obskey,Crotated[count++]);}}}

}

void SinglePivotOfCorrMat::do_corr_rotation_by_samplings(uint timeval, bool diagonly, char mode)
{
 uint nlevels=getNumberOfLevels();
 bool subvev=(mode=='U') ? false : m_cormat_info->subtractVEV();
 const set<OperatorInfo>& ops=m_orig_cormat_info->getOperators();
 uint nops=ops.size();
 bool herm=true;

 set<OperatorInfo>::const_iterator itrow,itcol;
 RealSymmetricMatrix Rbuffer;

      // loop over samplings
 for (m_moh->begin(); !m_moh->end(); m_moh->setSamplingNext()){
    Rbuffer.resize(nops);
            // read this one sampling into a matrix
    try{
    uint col=0;
    for (itcol=ops.begin();itcol!=ops.end();itcol++,col++){
      uint row=0;
      for (itrow=ops.begin();itrow!=itcol;itrow++,row++){
         CorrelatorAtTimeInfo corrt(*itrow,*itcol,timeval,herm,subvev);
         MCObsInfo obskey(corrt,RealPart);
         Rbuffer(row,col)=m_moh->getCurrentSamplingValue(obskey);}
      CorrelatorAtTimeInfo corrt(*itcol,*itcol,timeval,herm,subvev);
      Rbuffer(col,col)=m_moh->getCurrentSamplingValue(MCObsInfo(corrt,RealPart));}}
    catch(const std::exception& errmsg){
       throw(std::invalid_argument("Could not obtain samplings in do_corr_rotation"));}

              // do the rotation
    if (diagonly){
       RVector diagbuf;
       doMatrixRotation(Rbuffer,*m_transmat,diagbuf);
       for (uint level=0;level<nlevels;level++){
          m_rotated_info->resetIDIndex(level);
          MCObsInfo obskey(*m_rotated_info,*m_rotated_info,timeval,herm,RealPart,subvev);
          m_moh->putCurrentSamplingValue(obskey,diagbuf[level]);}}
    else{
       doMatrixRotation(Rbuffer,*m_transmat);
       GenIrrepOperatorInfo rowop(*m_rotated_info);
       GenIrrepOperatorInfo colop(*m_rotated_info);
       for (uint col=0;col<nlevels;col++){
           colop.resetIDIndex(col);
           for (uint row=0;row<=col;row++){
              rowop.resetIDIndex(row);
              MCObsInfo obskey(OperatorInfo(rowop),OperatorInfo(colop),timeval,herm,RealPart,subvev);
              m_moh->putCurrentSamplingValue(obskey,Rbuffer(row,col));}}}}

       //  free up memory for original samplings

 for (itcol=ops.begin();itcol!=ops.end();itcol++){
    for (itrow=ops.begin();itrow!=itcol;itrow++){
       CorrelatorAtTimeInfo corrt(*itrow,*itcol,timeval,herm,subvev);
       MCObsInfo obskey(corrt,RealPart);
       m_moh->eraseData(obskey);}
    CorrelatorAtTimeInfo corrt(*itcol,*itcol,timeval,herm,subvev);
    m_moh->eraseData(MCObsInfo(corrt,RealPart));}
}


#else
  #error "Either COMPLEXNUMBERS or REALNUMBERS must be defined"
#endif


   // mode 'B' => rotate by bins
   //      'S' => rotate by samplings and only the vev-subtracted correlators
   //      'U' => rotate by samplings the unsubtracted correlators and vevs
   //      'A' => all rotate by samplings the vevs and subtracted and unsubtracted correlators

<<<<<<< HEAD
void SinglePivotOfCorrMat::writeRotated(uint tmin, uint tmax, uint diagonly_tval, bool remove_off_diag,
                                        const string& corrfile, WriteMode wmode, LogHelper& xmlout, char mode)
=======
void SinglePivotOfCorrMat::writeRotated(uint tmin, uint tmax, const string& corrfile,
                                        WriteMode wmode, LogHelper& xmlout, char mode,
                                        char file_format)
>>>>>>> 5747fc9c
{
 xmlout.reset("WriteRotated");
 uint nlevels=getNumberOfLevels();
 set<MCObsInfo> obskeys;
 bool vevs=m_cormat_info->subtractVEV();
 if (vevs && (mode!='S')){
    for (uint level=0;level<nlevels;level++){
       m_rotated_info->resetIDIndex(level);
       MCObsInfo obskey(*m_rotated_info,RealPart);
       obskeys.insert(obskey);
#ifdef COMPLEXNUMBERS
       obskey.setToImaginaryPart();
       obskeys.insert(obskey);
#endif
       }}
 if (mode!='S'){
    for (uint row=0; row < nlevels; row++) {
      GenIrrepOperatorInfo off_diag_op(*m_rotated_info);
      off_diag_op.resetIDIndex(row);
      for (uint col=row; col < nlevels; col++) {
        m_rotated_info->resetIDIndex(col);
        uint tmin_loop = (col == row) ? tmin : diagonly_tval;
        for (uint timeval=tmin_loop;timeval<=tmax;timeval++){
          MCObsInfo obskey(off_diag_op,*m_rotated_info,timeval,true,RealPart,false);
          obskeys.insert(obskey);
#ifdef COMPLEXNUMBERS
          obskey.setToImaginaryPart();
          obskeys.insert(obskey);
#endif
        }
        if (remove_off_diag) break;
      }
    }
 }
 if (vevs && ((mode=='S')||(mode=='A'))){
    for (uint row=0; row < nlevels; row++) {
      GenIrrepOperatorInfo off_diag_op(*m_rotated_info);
      off_diag_op.resetIDIndex(row);
      for (uint col=row; col < nlevels; col++) {
        m_rotated_info->resetIDIndex(col);
        uint tmin_loop = (col == row) ? tmin : diagonly_tval;
        for (uint timeval=tmin_loop;timeval<=tmax;timeval++){
          MCObsInfo obskey(off_diag_op,*m_rotated_info,timeval,true,RealPart,true);
          obskeys.insert(obskey);
#ifdef COMPLEXNUMBERS
          obskey.setToImaginaryPart();
          obskeys.insert(obskey);
#endif
        }
        if (remove_off_diag) break;
      }
    }
 }
 XMLHandler xmlf;
 if (mode=='B')
    m_moh->writeBinsToFile(obskeys,corrfile,xmlf,wmode,file_format);
 else
    m_moh->writeSamplingValuesToFile(obskeys,corrfile,xmlf,wmode,file_format);
 xmlout.put(xmlf);
}



void SinglePivotOfCorrMat::insertAmplitudeFitInfo(uint level, const MCObsInfo& ampinfo)
{
 if (!m_reorder.empty())
    throw(std::invalid_argument("Cannot insert Amplitude info after reordering already done"));
 try{
    if (level<getNumberOfLevels())
       m_ampkeys.insert(make_pair(level,ampinfo));}
 catch(std::exception& xp){
    throw(std::invalid_argument(string("Could not insertAmplitudeFitInfo: ")+string(xp.what())));}
}


uint SinglePivotOfCorrMat::get_orig_level(uint level) const
{
 return (m_reorder.empty())?level:m_reorder[level];
}


MCObsInfo SinglePivotOfCorrMat::getAmplitudeKey(uint level) const
{
 if (level>=getNumberOfLevels())
    throw(std::invalid_argument("invalid level index in getAmplitudeKey"));
 std::map<uint,MCObsInfo>::const_iterator it=m_ampkeys.find(get_orig_level(level));
 if (it!=m_ampkeys.end()) return it->second;
 throw(std::invalid_argument("could not find AmplitudeKey"));
}



void SinglePivotOfCorrMat::insertEnergyFitInfo(uint level, const MCObsInfo& energyinfo)
{
 if (!m_reorder.empty())
    throw(std::invalid_argument("Cannot insert Energy info after reordering already done"));
 try{
    if (level<getNumberOfLevels())
       m_energykeys.insert(make_pair(level,energyinfo));}
 catch(std::exception& xp){
    throw(std::invalid_argument(string("Could not insertEnergyFitInfo: ")+string(xp.what())));}
}


MCObsInfo SinglePivotOfCorrMat::getEnergyKey(uint level) const
{
 if (level>=getNumberOfLevels())
    throw(std::invalid_argument("invalid level index in getEnergyKey"));
 std::map<uint,MCObsInfo>::const_iterator it=m_energykeys.find(get_orig_level(level));
 if (it!=m_energykeys.end()) return it->second;
 throw(std::invalid_argument("could not find EnergyKey"));
}


  // This sets m_reorder.  m_reorder[0] contains original level number of lowest energy
  // state, m_reorder[1] contains original level number of first excited state, etc.

void SinglePivotOfCorrMat::reorderLevelsByFitEnergy(LogHelper& xmllog)
{
 m_reorder.clear();
 if (!allEnergyFitInfoAvailable())
    throw(std::runtime_error("Not all Energy fit info available to reorderLevelsByFitEnergy"));
 if (!allAmplitudeFitInfoAvailable())
    throw(std::runtime_error("can reorderLevelsByFitEnergy only after inserting all amplitude infos"));

 try{
 uint nlevels=getNumberOfLevels();
 list<pair<double,uint> > energylevels;
 for (uint level=0;level<nlevels;level++){
    MCObsInfo energyfitkey=getEnergyKey(level);
    double energy=m_moh->getEstimate(energyfitkey).getFullEstimate();
    energylevels.push_back(make_pair(energy,level));}
 energylevels.sort(level_compare);
 list<pair<double,uint> >::const_iterator it;
 m_reorder.resize(nlevels);
 it=energylevels.begin();
 for (uint level=0;level<nlevels;level++,it++){
    m_reorder[level]=it->second;}
 xmllog.reset("ReorderEnergies");
 for (uint level=0;level<nlevels;level++){
    MCObsInfo energyfitkey=getEnergyKey(level);
    LogHelper xmllev("EnergyLevel");
    xmllev.putUInt("LevelIndex",level);
    xmllev.putUInt("OriginalIndex",m_reorder[level]);
    LogHelper result("Energy");
    MCEstimate energy=m_moh->getEstimate(energyfitkey);
    result.putReal("MeanValue",energy.getFullEstimate());
    result.putReal("StandardDeviation",energy.getSymmetricError());
    XMLHandler xmlinfo; energyfitkey.output(xmlinfo);
    xmllev.put(xmlinfo);
    xmllev.put(result);
    xmllog.put(xmllev);
    }


}
 catch(const std::exception& xp){
    throw(std::runtime_error(string("Not all energies known so cannot reorder: ")+xp.what()));}
}


void SinglePivotOfCorrMat::clearReordering()
{
 m_reorder.clear();
}


  //  get |Z(opindex,level)|^2 for all operators for all levels

void SinglePivotOfCorrMat::computeZMagnitudesSquared(Matrix<MCEstimate>& ZMagSq)
{
 if (!allAmplitudeFitInfoAvailable())
    throw(std::runtime_error("Not all Amplitude fit info available to compute ZMagSquares"));

 uint nops=getNumberOfOperators();
 uint nlevels=getNumberOfLevels();

   //  Method:
   //  each diagonal element of rotated correlator matrix is
   //  fit to  A * exp(-E_n t )    then   Zrotsq = std::abs(A)

 try{
 ZMagSq.resize(nops,nlevels);   //  final results put in here
 bool overwrite=true;
 MCObsInfo obskey("TempZMagSq",0);   // temporary key
 for (uint level=0;level<nlevels;level++){
    MCObsInfo Zrotfitkey=getAmplitudeKey(level);
    uint origlevel=get_orig_level(level);
    for (m_moh->begin();!m_moh->end();++(*m_moh)){   // loop over resamplings
       double Zrotsq=std::abs(m_moh->getCurrentSamplingValue(Zrotfitkey));
       for (uint opindex=0;opindex<nops;opindex++){
          obskey.resetObsIndex(opindex);
          m_moh->putCurrentSamplingValue(obskey,
                  sqr((*m_Zmat)(opindex,origlevel))*Zrotsq,overwrite);}}
    for (uint opindex=0;opindex<nops;opindex++){
       obskey.resetObsIndex(opindex);
       ZMagSq(opindex,level)=m_moh->getEstimate(obskey);
       m_moh->eraseSamplings(obskey); }}}
 catch(const std::exception& xp){
    throw(std::runtime_error(string("Not all fit amplitudes known so cannot Z factors: ")+xp.what()));}

}

 // ******************************************************************<|MERGE_RESOLUTION|>--- conflicted
+++ resolved
@@ -1212,14 +1212,9 @@
    //      'U' => rotate by samplings the unsubtracted correlators and vevs
    //      'A' => all rotate by samplings the vevs and subtracted and unsubtracted correlators
 
-<<<<<<< HEAD
 void SinglePivotOfCorrMat::writeRotated(uint tmin, uint tmax, uint diagonly_tval, bool remove_off_diag,
-                                        const string& corrfile, WriteMode wmode, LogHelper& xmlout, char mode)
-=======
-void SinglePivotOfCorrMat::writeRotated(uint tmin, uint tmax, const string& corrfile,
-                                        WriteMode wmode, LogHelper& xmlout, char mode,
+                                        const string& corrfile, WriteMode wmode, LogHelper& xmlout, char mode,
                                         char file_format)
->>>>>>> 5747fc9c
 {
  xmlout.reset("WriteRotated");
  uint nlevels=getNumberOfLevels();
