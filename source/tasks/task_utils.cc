#include "task_utils.h"
#include "stopwatch.h"
using namespace std;


// *************************************************************************


bool read_arg_type(XMLHandler& xmlin, ComplexArg& arg)
{
 arg=RealPart;
 XMLHandler xmlt(xmlin);
 int na=xml_child_tag_count(xmlt,"Arg");
 if (na>1) throw(std::invalid_argument("Invalid Arg tag"));
 else if (na==0) return false;
 string reply;
 if (xmlreadifchild(xmlt,"Arg",reply)){
    if ((reply=="ImaginaryPart")||(reply=="Im")) arg=ImaginaryPart;
    else if ((reply=="RealPart")||(reply=="Re")) arg=RealPart;
    else throw(std::invalid_argument("Invalid Arg tag"));
    return true;}
 return false;
}


  //   Using a combination of Newton-Raphson and bisection, finds the
  //   root of a function f(x) bracketed between x1 and x2.  The root, returned
  //   as the function value, will be refined until its accuracy is known
  //   within +/- xacc.  "funcd" is a user-supplied routine that
  //   returns both the function value and its derivative.  The object of type T
  //   must have a member function  .eval_func_and_deriv(double,double&,double&)

double rtsafe(FuncAndDerivSingleVar& funcd, double x1, double x2, double xacc,
              unsigned int maxit)
{
 int j;
 double df,dx,dxold,f,fh,fl;
 double temp,xh,xl,rts;

 funcd(x1,fl,df);
 funcd(x2,fh,df);
 if ((fl > 0.0 && fh > 0.0) || (fl < 0.0 && fh < 0.0))
    throw(std::invalid_argument("Root must be bracketed in rtsafe"));
 if (fl == 0.0) return x1;
 if (fh == 0.0) return x2;
 if (fl < 0.0) {
    xl=x1; xh=x2;}
 else {
    xh=x1; xl=x2;}
 rts=0.5*(x1+x2);
 dxold=std::abs(x2-x1);
 dx=dxold;
 funcd(rts,f,df);
 for (j=1;j<=int(maxit);j++) {
    if ((((rts-xh)*df-f)*((rts-xl)*df-f) >= 0.0)
       || (std::abs(2.0*f) > std::abs(dxold*df))) {
       dxold=dx;
       dx=0.5*(xh-xl);
       rts=xl+dx;
       if (xl == rts) return rts;
    } else {
       dxold=dx;
       dx=f/df;
       temp=rts;
       rts -= dx;
       if (temp == rts) return rts;
    }
    if (std::abs(dx) < xacc) return rts;
    funcd(rts,f,df);
    if (f < 0.0)
       xl=rts;
    else
       xh=rts;
 }
 throw(std::invalid_argument("Maximum number of iterations exceeded in rtsafe"));
 return 0.0;
}


// ****************************************************




EffectiveEnergyCalculator::EffectiveEnergyCalculator(
               unsigned int in_step, unsigned int in_Textent,
               unsigned int in_type)
      :  step(in_step), Textent(in_Textent), type(in_type)
{
 if (Textent<8)
    throw(std::invalid_argument("Invalid Textent in EffectiveEnergyCalculator"));
 if ((step<1)||(step>Textent/4))
    throw(std::invalid_argument("Invalid time step in EffectiveEnergyCalculator"));
 if (type>3)
    throw(std::invalid_argument("Invalid type in EffectiveEnergyCalculator"));
}


bool EffectiveEnergyCalculator::calculate(double& value, int tvalue, double corr,
                                          double corrstep, double corrbackstep)
{
 value=-1.0;
 if (type==0){
                   // C(t) = A*exp(-m*t)
    return forward_effcalc(corr,corrstep,step,value);}
 else if (type==1){
                   // C(t) = A*(exp(-m*t)+exp(-m*(T-t)))
    return timesym_effcalc(corr,corrstep,step,tvalue,Textent,value);}
 else if (type==2){
                   // C(t) = A*exp(-m*t) + B0
    return forward_effcalc_with_const(corr,corrstep,corrbackstep,step,value);}
 else if (type==3){
                   // C(t) = A*(exp(-m*t)+exp(-m*(T-t))) + B0
    return timesym_effcalc_with_const(corr,corrstep,corrbackstep,step,tvalue,Textent,value);}
 return false;
}

bool EffectiveEnergyCalculator::calculate(double& value, uint tvalue, double corr,
                                          double corrstep, double corrbackstep)
{
 value=-1.0;
 if (type==0){
                   // C(t) = A*exp(-m*t)
    return forward_effcalc(corr,corrstep,step,value);}
 else if (type==1){
                   // C(t) = A*(exp(-m*t)+exp(-m*(T-t)))
    return timesym_effcalc(corr,corrstep,step,int(tvalue),Textent,value);}
 else if (type==2){
                   // C(t) = A*exp(-m*t) + B0
    return forward_effcalc_with_const(corr,corrstep,corrbackstep,step,value);}
 else if (type==3){
                   // C(t) = A*(exp(-m*t)+exp(-m*(T-t))) + B0
    return timesym_effcalc_with_const(corr,corrstep,corrbackstep,step,int(tvalue),Textent,value);}
 return false;
}

bool EffectiveEnergyCalculator::calculate(double& value, double tvalue, double corr,
                                          double corrstep, double corrbackstep)
{
 value=-1.0;
 if (type==0){
                   // C(t) = A*exp(-m*t)
    return forward_effcalc(corr,corrstep,step,value);}
 else if (type==1){
                   // C(t) = A*(exp(-m*t)+exp(-m*(T-t)))
    return timesym_effcalc(corr,corrstep,step,tvalue,Textent,value);}
 else if (type==2){
                   // C(t) = A*exp(-m*t) + B0
    return forward_effcalc_with_const(corr,corrstep,corrbackstep,step,value);}
 else if (type==3){
                   // C(t) = A*(exp(-m*t)+exp(-m*(T-t))) + B0
    return timesym_effcalc_with_const(corr,corrstep,corrbackstep,step,tvalue,Textent,value);}
 return false;
}

    //  Routines below compute the "effective energy" for different
    //  assumed correlator forms.  Result is returned in "effenergy"
    //  and routines return "true" if successful, "false" otherwise

               // C(t) = A*exp(-m*t):   corr = C(t),  corrstep = C(t+step)

bool EffectiveEnergyCalculator::forward_effcalc(
                                double corr, double corrstep, uint step, double& effenergy)
{
 double r=corrstep/corr;
 if (r<=0.0) return false;
 effenergy=-log(r)/double(step);
 return true;
}

               // C(t) = A*exp(-m*t) + B0:   corr = C(t),  corrforwardstep = C(t+step)
               //                            corrbackstep = C(t-step)

bool EffectiveEnergyCalculator::forward_effcalc_with_const(
                                double corr, double corrforwardstep, double corrbackstep,
                                uint step, double& effenergy)
{
 double r=(corrforwardstep-corr)/(corr-corrbackstep);
 if (r<=0.0) return false;
 effenergy=-log(r)/double(step);
 return true;
}

      // C(t) = A*(exp(-m*t)+exp(-m*(T-t))):   corr = C(tval),  corrstep = C(tval+step)
      //
      // Method:  must solve       C(t+s)      A*(exp(-m*(t+s))+exp(-m*(T-t-s)))
      //                      r =  ------  =   ---------------------------------
      //                            C(t)          A*(exp(-m*t)+exp(-m*(T-t)))
      //
      //  Define b = exp(-m)  and K = T-2*t, then solve for b below:
      //
      //                   (1+b^K)*r-b^s-b^(K-s) = 0

template <typename T>
bool EffectiveEnergyCalculator::timesym_effcalc(
                                double corr, double corrstep, uint step,
                                T tvalue, uint Textent,  double& effenergy)
{
 if ((tvalue<0)||(tvalue>=(int(Textent)-int(step)))) return false;
 double r; T k;
 if (tvalue<(int(Textent)/2)){
    k=T(Textent)-2*tvalue;
    r=corrstep/corr;}
 else{
    T tt=Textent-tvalue-step;
    k=T(Textent)-2*tt;
    r=corr/corrstep;}
 if ((r<0.0)||(r>=1.0)) return false;
 PeriodicExpFuncDeriv<T> funcd(r,step,k);

 double sb=std::pow(r,1.0/double(step)); // initial guess
 double f,df;
 funcd(sb,f,df);
 double bstep=-f/df;
 double sa=sb+2.0*bstep;
 double fnext,dfnext;
 funcd(sa,fnext,dfnext);
 int bcount=0;
   //  try to bracket the solution
 while (f*fnext>0){
    sa+=bstep;
    if ((sa<=0.0)||(sa>=1.0)||(bcount>=30)) return false;  // could not bracket
    bcount++;
    funcd(sa,fnext,dfnext);}
 double acc=1e-10;
 unsigned int maxit=200;
 try{
    double s=rtsafe(funcd,sa,sb,acc,maxit);
    effenergy=-log(s);
    return true;}
 catch(const std::exception& xp){
    return false;}
}



      // C(t) = A*(exp(-m*t)+exp(-m*(T-t))) + B0:   corr = C(t),  corrforwardstep = C(t+step)
      //                                            corrbackstep = C(t-step)
      //
      // Method:  must solve       C(t+s)-C(t)
      //                      r =  ------------
      //                            C(t)-C(t-s)
      //
      //  Define b = exp(-m)  and K = T-2*t,  then solve for b below:
      //
      //                   (1-b^(K+s))*r-b^s+b^K = 0

template <typename T>
bool EffectiveEnergyCalculator::timesym_effcalc_with_const(
                                double corr, double corrforwardstep, double corrbackstep,
                                uint step, T tvalue, uint Textent,  double& effenergy)
{
 if ((tvalue<0)||(tvalue>=(int(Textent)-2*int(step)))) return false;
 double r; T k;
 if (tvalue<(int(Textent)/2)){
    k=T(Textent)-2*tvalue;
    r=(corrforwardstep-corr)/(corr-corrbackstep);}
 else{
    T tt=Textent-tvalue;
    k=T(Textent)-2*tt;
    r=(corrbackstep-corr)/(corr-corrforwardstep);}
 if ((r<0.0)||(r>=1.0)) return false;
 PeriodicExp2FuncDeriv<T> funcd(r,step,k);

 double sb=std::pow(r,1.0/double(step)); // initial guess
 double f,df;
 funcd(sb,f,df);
 double bstep=-f/df;
 double sa=sb+2.0*bstep;
 double fnext,dfnext;
 funcd(sa,fnext,dfnext);
 int bcount=0;
   //  try to bracket the solution
 while (f*fnext>0){
    sa+=bstep;
    if ((sa<=0.0)||(sa>=1.0)||(bcount>=30)) return false;  // could not bracket
    bcount++;
    funcd(sa,fnext,dfnext);}
 double acc=1e-10;
 unsigned int maxit=200;
 try{
    double s=rtsafe(funcd,sa,sb,acc,maxit);
    effenergy=-log(s);
    return true;}
 catch(const std::exception& xp){
    return false;}
}


// ***************************************************************************************

   //  Reads temporal correlator data and returns vector time separations
   //  that have all Monte Carlo measurements available

void getCorrelatorAvailableTimes(MCObsHandler *moh,
                                 set<uint>& timesavailable,
                                 const CorrelatorInfo& corr, bool hermitian,
                                 ComplexArg arg)
{
 timesavailable.clear();
 CorrelatorAtTimeInfo corrt(corr,0,hermitian,false,false);
 for (uint tval=0;tval<moh->getLatticeTimeExtent();tval++){
    corrt.resetTimeSeparation(tval);
//    if (moh->queryBins(MCObsInfo(corrt,arg))) timesavailable.insert(tval);}
    if (moh->queryFullAndSamplings(MCObsInfo(corrt,arg))) timesavailable.insert(tval);}
}




<<<<<<< HEAD
void getCorrelatorEstimates(MCObsHandler *moh, const CorrelatorInfo& corr,
                  bool hermitian, bool subtract_vev, ComplexArg arg,
                  SamplingMode mode, map<int,MCEstimate>& results)
=======
void getCorrelatorEstimates(MCObsHandler *moh, const CorrelatorInfo& corr, 
                  bool hermitian, bool subtract_vev, bool reweight,
                  ComplexArg arg, SamplingMode mode, map<int,MCEstimate>& results)
>>>>>>> b1696ec4
{
 results.clear();
 if (!subtract_vev){

    CorrelatorAtTimeInfo corrt(corr,0,hermitian,false,reweight);
    for (uint tval=0;tval<moh->getLatticeTimeExtent();tval++){
       corrt.resetTimeSeparation(tval);
       MCObsInfo obskey(corrt,arg);
       try{
//          if (moh->queryBins(obskey)){
          if (moh->queryFullAndSamplings(obskey,mode)){
             MCEstimate est=moh->getEstimate(obskey,mode);  // reads bins
             results.insert(make_pair(tval,est));}}
       catch(const std::exception& xp){}} }

 else{

    moh->setSamplingMode(mode);
    set<int> tavail;
    CorrelatorAtTimeInfo corrt(corr,0,hermitian,false,reweight);
    CorrelatorAtTimeInfo corrtv(corr,0,hermitian,true,reweight);
    MCObsInfo src_re_info(corr.getSource(),RealPart,reweight);
    MCObsInfo snk_re_info(corr.getSink(),RealPart,reweight);
#ifdef COMPLEXNUMBERS
    MCObsInfo src_im_info(corr.getSource(),ImaginaryPart,reweight);
    MCObsInfo snk_im_info(corr.getSink(),ImaginaryPart,reweight);
    if ((!moh->queryFullAndSamplings(src_re_info))||(!moh->queryFullAndSamplings(src_im_info))
        ||(!moh->queryFullAndSamplings(snk_re_info))||(!moh->queryFullAndSamplings(snk_im_info)))
       return;
#else
    if ((!moh->queryFullAndSamplings(src_re_info))||(!moh->queryFullAndSamplings(snk_re_info)))
       return;
#endif
    for (uint tval=0;tval<moh->getLatticeTimeExtent();tval++){
       corrt.resetTimeSeparation(tval);
       if (moh->queryFullAndSamplings(MCObsInfo(corrt,arg))) tavail.insert(tval);}
    for (moh->begin();!moh->end();++(*moh)){
       double vev=0.0;
       double src_re=moh->getCurrentSamplingValue(src_re_info);
       double snk_re=moh->getCurrentSamplingValue(snk_re_info);
#ifdef COMPLEXNUMBERS
       double src_im=moh->getCurrentSamplingValue(src_im_info);
       double snk_im=moh->getCurrentSamplingValue(snk_im_info);
       if (arg==RealPart)
          vev=snk_re*src_re+snk_im*src_im;
       else
          vev=snk_im*src_re-snk_re*src_im;
#else
       vev=snk_re*src_re;
#endif
       for (set<int>::const_iterator it=tavail.begin();it!=tavail.end();it++){
          corrt.resetTimeSeparation(*it);
          corrtv.resetTimeSeparation(*it);
          MCObsInfo obskey(corrt,arg);
          double corrval=moh->getCurrentSamplingValue(obskey)-vev;
          moh->putCurrentSamplingValue(MCObsInfo(corrtv,arg),corrval,true);}}
    for (set<int>::const_iterator it=tavail.begin();it!=tavail.end();it++){
       corrtv.resetTimeSeparation(*it);
       MCEstimate est=moh->getEstimate(MCObsInfo(corrtv,arg));
       results.insert(make_pair(*it,est));}}

}


 // ******************************************************************


#ifdef COMPLEXNUMBERS

void getHermCorrelatorMatrixAtTime_CurrentSampling(MCObsHandler *moh,
                  const CorrelatorMatrixInfo* cormat, uint timeval,
                  ComplexHermitianMatrix& cormat_estimates,
                  const CorrelatorMatrixInfo* orig_cormat,
                  const TransMatrix* orig_trans)
{
 try{
 const set<OperatorInfo>& corrops=orig_cormat->getOperators();
 uint nops=orig_cormat->getNumberOfOperators();
 bool herm=orig_cormat->isHermitian();
 if (!herm){
    throw(std::invalid_argument("CorrelatorMatrix must be Hermitian for this case"));}
<<<<<<< HEAD
 bool subtract_vevs=orig_cormat->subtractVEV();
=======
 bool subtract_vevs=orig_cormat->subtractVEV();  
 bool reweight=orig_cormat->reweight();  
>>>>>>> b1696ec4
 cormat_estimates.resize(nops);
 int row=0;
 for (set<OperatorInfo>::const_iterator snk=corrops.begin();snk!=corrops.end();snk++,row++){
    int col=row;
    for (set<OperatorInfo>::const_iterator src=snk;src!=corrops.end();src++,col++){
       CorrelatorAtTimeInfo corrt(*snk,*src,timeval,herm,subtract_vevs,reweight);
       MCObsInfo obskey(corrt,RealPart);
       if (src==snk){
          double cor_re=moh->getCurrentSamplingValue(obskey);  // reads data, subtracts vevs and reweights
          cormat_estimates.put(row,col,std::complex<double>(cor_re,0.0));}
       else{
          double tmp, cor_re=0.0; uint k=0;
          if (moh->getCurrentSamplingValueMaybe(obskey,tmp)){
             cor_re+=tmp; k++;}
          CorrelatorAtTimeInfo corrt2(*src,*snk,timeval,herm,subtract_vevs,reweight);
          MCObsInfo obskey2(corrt2,RealPart);
          if (moh->getCurrentSamplingValueMaybe(obskey2,tmp)){
             cor_re+=tmp; k++;}
          if (k==2) cor_re*=0.5;
          else if (k==0){
             throw(std::runtime_error(string("getCurrentSampling failed for real part of correlation matrix element ")
                +corrt.str()));}
          obskey.setToImaginaryPart();
          obskey2.setToImaginaryPart();
          double cor_im=0.0; k=0;
          if (moh->getCurrentSamplingValueMaybe(obskey,tmp)){
             cor_im+=tmp; k++;}
          if (moh->getCurrentSamplingValueMaybe(obskey2,tmp)){
             cor_im-=tmp; k++;}
          if (k==2) cor_im*=0.5;
          else if (k==0){
             throw(std::runtime_error(string("getCurrentSampling failed for imag part of correlation matrix element ")
                +corrt.str()));}
          cormat_estimates.put(row,col,std::complex<double>(cor_re,cor_im));}}}
 if (orig_cormat!=cormat){
    doMatrixRotation(cormat_estimates,*orig_trans);
      // put bins of correlator matrix of improved operators into memory
    const set<OperatorInfo>& corriops=cormat->getOperators();
    row=0;
    for (set<OperatorInfo>::const_iterator snk=corriops.begin();snk!=corriops.end();snk++,row++){
       int col=row;
       for (set<OperatorInfo>::const_iterator src=snk;src!=corriops.end();src++,col++){
          CorrelatorAtTimeInfo corrt(*snk,*src,timeval,herm,subtract_vevs,reweight);
          MCObsInfo obskey(corrt,RealPart);
          if (src==snk){
             moh->putCurrentSamplingValue(obskey,cormat_estimates(row,col).real());}
          else{
             moh->putCurrentSamplingValue(obskey,cormat_estimates(row,col).real());
             obskey.setToImaginaryPart();
             moh->putCurrentSamplingValue(obskey,cormat_estimates(row,col).imag());}}}}}
 catch(const std::exception& errmsg){
    cormat_estimates.clear();
    throw(std::invalid_argument(string("Error in getHermCorrelatorMatrixAtTime_CurrentSampling: ")
            +string(errmsg.what())));}
}


void getHermCorrelatorMatrixVEVs_CurrentSampling(MCObsHandler *moh,
                  const CorrelatorMatrixInfo* cormat, CVector& vevs,
                  const CorrelatorMatrixInfo* orig_cormat,
                  const TransMatrix* orig_trans)
{
 try{
 const set<OperatorInfo>& corrops=orig_cormat->getOperators();
 uint nops=orig_cormat->getNumberOfOperators();
<<<<<<< HEAD
 bool subtract_vevs=orig_cormat->subtractVEV();
=======
 bool subtract_vevs=orig_cormat->subtractVEV();  
 bool reweight=orig_cormat->reweight();  
>>>>>>> b1696ec4
 if (!subtract_vevs){
    throw(std::invalid_argument("CorrelatorMatrix must have VEV subtractions for this case"));}
 vevs.resize(nops);
 uint count=0;
 for (set<OperatorInfo>::const_iterator it=corrops.begin();it!=corrops.end();it++,count++){
    MCObsInfo obskey(*it,RealPart,reweight);
    double vev_re=moh->getCurrentSamplingValue(obskey);
    obskey.setToImaginaryPart();
    double vev_im=moh->getCurrentSamplingValue(obskey);
    vevs[count]=complex<double>(vev_re,vev_im);}
 if (orig_cormat!=cormat){
    doVectorRotation(vevs,*orig_trans);
      // put bins of vevs of improved operators into memory
    const set<OperatorInfo>& corriops=cormat->getOperators();
    uint count=0;
    for (set<OperatorInfo>::const_iterator it=corriops.begin();it!=corriops.end();it++,count++){
       MCObsInfo obskey(*it,RealPart,reweight);
       moh->putCurrentSamplingValue(obskey,vevs[count].real());
       obskey.setToImaginaryPart();
       moh->putCurrentSamplingValue(obskey,vevs[count].imag());}}}
 catch(const std::exception& errmsg){
    vevs.clear();
    throw(std::invalid_argument(string("Error in getHermCorrelatorMatrixVEVs_CurrentSampling: ")
            +string(errmsg.what())));}
}


#else


void getHermCorrelatorMatrixAtTime_CurrentSampling(MCObsHandler *moh,
                  const CorrelatorMatrixInfo* cormat, uint timeval,
                  RealSymmetricMatrix& cormat_estimates,
                  const CorrelatorMatrixInfo* orig_cormat,
                  const TransMatrix* orig_trans)
{
 try{
 const set<OperatorInfo>& corrops=orig_cormat->getOperators();
 uint nops=orig_cormat->getNumberOfOperators();
 bool herm=orig_cormat->isHermitian();
 if (!herm){
    throw(std::invalid_argument("CorrelatorMatrix must be Hermitian for this case"));}
<<<<<<< HEAD
 bool subtract_vevs=orig_cormat->subtractVEV();
=======
 bool subtract_vevs=orig_cormat->subtractVEV();  
 bool reweight=orig_cormat->reweight();  
>>>>>>> b1696ec4
 cormat_estimates.resize(nops);
 int row=0;
 for (set<OperatorInfo>::const_iterator snk=corrops.begin();snk!=corrops.end();snk++,row++){
    int col=row;
    for (set<OperatorInfo>::const_iterator src=snk;src!=corrops.end();src++,col++){
       CorrelatorAtTimeInfo corrt(*snk,*src,timeval,herm,subtract_vevs,reweight);
       MCObsInfo obskey(corrt,RealPart);
       if (src==snk){
          cormat_estimates(row,col)=moh->getCurrentSamplingValue(obskey);} // reads data, subtracts vevs
       else{
          double tmp, corval=0.0; uint k=0;
          if (moh->getCurrentSamplingValueMaybe(obskey,tmp)){
             corval+=tmp; k++;}
          CorrelatorAtTimeInfo corrt2(*src,*snk,timeval,herm,subtract_vevs,reweight);
          MCObsInfo obskey2(corrt2,RealPart);
          if (moh->getCurrentSamplingValueMaybe(obskey2,tmp)){
             corval+=tmp; k++;}
          if (k==2){ corval*=0.5;}
          else if (k==0){
             throw(std::runtime_error(string("getCurrentSampling failed for correlation matrix element ")
                +corrt.str()));}
          cormat_estimates(row,col)=corval;}}}
 if (orig_cormat!=cormat){
    doMatrixRotation(cormat_estimates,*orig_trans);
      // put bins of correlator matrix of improved operators into memory
    const set<OperatorInfo>& corriops=cormat->getOperators();
    row=0;
    for (set<OperatorInfo>::const_iterator snk=corriops.begin();snk!=corriops.end();snk++,row++){
       int col=row;
       for (set<OperatorInfo>::const_iterator src=snk;src!=corriops.end();src++,col++){
          CorrelatorAtTimeInfo corrt(*snk,*src,timeval,herm,subtract_vevs,reweight);
          MCObsInfo obskey(corrt,RealPart);
          moh->putCurrentSamplingValue(obskey,cormat_estimates(row,col));}}}}
 catch(const std::exception& errmsg){
    cormat_estimates.clear();
    throw(std::invalid_argument(string("Error in getRealSymCorrelatorMatrixAtTime_CurrentSampling: ")
            +string(errmsg.what())));}
}


void getHermCorrelatorMatrixVEVs_CurrentSampling(MCObsHandler *moh,
                  const CorrelatorMatrixInfo* cormat, RVector& vevs,
                  const CorrelatorMatrixInfo* orig_cormat,
                  const TransMatrix* orig_trans)
{
 try{
 const set<OperatorInfo>& corrops=orig_cormat->getOperators();
 uint nops=orig_cormat->getNumberOfOperators();
<<<<<<< HEAD
 bool subtract_vevs=orig_cormat->subtractVEV();
=======
 bool subtract_vevs=orig_cormat->subtractVEV();  
 bool reweight=orig_cormat->reweight();  
>>>>>>> b1696ec4
 if (!subtract_vevs){
    throw(std::invalid_argument("CorrelatorMatrix must have VEV subtractions for this case"));}
 vevs.resize(nops);
 uint count=0;
 for (set<OperatorInfo>::const_iterator it=corrops.begin();it!=corrops.end();it++,count++){
    MCObsInfo obskey(*it,RealPart,reweight);
    vevs[count]=moh->getCurrentSamplingValue(obskey);}
 if (orig_cormat!=cormat){
    doVectorRotation(vevs,*orig_trans);
      // put bins of vevs of improved operators into memory
    const set<OperatorInfo>& corriops=cormat->getOperators();
    uint count=0;
    for (set<OperatorInfo>::const_iterator it=corriops.begin();it!=corriops.end();it++,count++){
       MCObsInfo obskey(*it,RealPart,reweight);
       moh->putCurrentSamplingValue(obskey,vevs[count]);}}}
 catch(const std::exception& errmsg){
    vevs.clear();
    throw(std::invalid_argument(string("Error in getRealSymCorrelatorMatrixVEVs_CurrentSampling: ")
            +string(errmsg.what())));}
}


#endif


void eraseHermCorrelatorMatrixAtTime(MCObsHandler *moh,
                  const CorrelatorMatrixInfo& cormat, uint timeval)
{
 try{
 const set<OperatorInfo>& corrops=cormat.getOperators();
 bool herm=cormat.isHermitian();
 bool reweight=cormat.reweight();
 if (!herm){
    throw(std::invalid_argument("CorrelatorMatrix must be Hermitian for this case"));}
 for (set<OperatorInfo>::const_iterator snk=corrops.begin();snk!=corrops.end();snk++){
    for (set<OperatorInfo>::const_iterator src=snk; src!=corrops.end();src++){
       CorrelatorAtTimeInfo corrt(*snk,*src,timeval,herm,false,reweight);  // does not erase VEVs
       MCObsInfo obskey(corrt,RealPart);
       moh->eraseData(obskey);
#ifdef COMPLEXNUMBERS
       obskey.setToImaginaryPart();
       moh->eraseData(obskey);
#endif
       }}}
 catch(const std::exception& errmsg){
    throw(std::invalid_argument(string("Error in eraseHermCorrelatorMatrixAtTime: ")
            +string(errmsg.what())));}
}


void eraseHermCorrelatorMatrixVEVs(MCObsHandler *moh,
                  const CorrelatorMatrixInfo& cormat)
{
 try{
 const set<OperatorInfo>& corrops=cormat.getOperators();
<<<<<<< HEAD
 bool subtract_vevs=cormat.subtractVEV();
=======
 bool subtract_vevs=cormat.subtractVEV();  
 bool reweight=cormat.reweight();  
>>>>>>> b1696ec4
 if (!subtract_vevs){
    throw(std::invalid_argument("CorrelatorMatrix must have VEV subtractions for this case"));}
 for (set<OperatorInfo>::const_iterator it=corrops.begin();it!=corrops.end();it++){
    MCObsInfo obskey(*it,RealPart,reweight);
    moh->eraseData(obskey);
#ifdef COMPLEXNUMBERS
    obskey.setToImaginaryPart();
    moh->eraseData(obskey);
#endif
    }}
 catch(const std::exception& errmsg){
    throw(std::invalid_argument(string("Error in eraseHermCorrelatorMatrixVEVs: ")
            +string(errmsg.what())));}
}



  // ***************


void getDiagonalCorrelatorsAtTimeEstimates(MCObsHandler *moh,
                  const CorrelatorMatrixInfo& cormat, uint timeval,
                  vector<MCEstimate>& corrdiag_estimates)
{
 try{
 const set<OperatorInfo>& corrops=cormat.getOperators();
 uint nops=cormat.getNumberOfOperators();
 bool herm=cormat.isHermitian();
 if (!herm){
    throw(std::invalid_argument("CorrelatorMatrix must be Hermitian for this case"));}
<<<<<<< HEAD
 bool subtract_vevs=cormat.subtractVEV();
=======
 bool subtract_vevs=cormat.subtractVEV();  
 bool reweight=cormat.reweight();  
>>>>>>> b1696ec4
 corrdiag_estimates.resize(nops);
 int row=0;
 for (set<OperatorInfo>::const_iterator snk=corrops.begin();snk!=corrops.end();snk++,row++){
    CorrelatorAtTimeInfo corrt(*snk,*snk,timeval,herm,subtract_vevs,reweight);
    MCObsInfo obskey(corrt,RealPart);
    corrdiag_estimates[row]=moh->getEstimate(obskey);}}
 catch(const std::exception& errmsg){
    corrdiag_estimates.clear();
    throw(std::invalid_argument(string("Error in getDiagonalCorrelatorsAtTimeEstimates: ")
            +string(errmsg.what())));}
}



  // *****************************************************************************



   //  Evaluates estimates for the effective energy for all available
   //  times.  Subtract VEVs if "subtract_vev" is input true.
   //  If subtract VEV is requested, an exception is thrown if the
   //  VEV date is not available. Reweight if "reweight" is input true.
   //  If reweighting is requested, an exception is thrown if the
   //  reweighting factors are not available. Results are returned in "results"
   //  which is a map, with key given by time separation.  The
   //  effective energy parameters are
   //      step => solves for energy using C(t+step), C(t), and possibly C(t-step)
   //      efftype =>  0 means use C(t) = A*exp(-m*t),
   //                  1 means use C(t) = A*(exp(-m*t)+exp(-m*(T-t)))
   //                  2 means use C(t) = A*exp(-m*t) + B0,
   //                  3 means use C(t) = A*(exp(-m*t)+exp(-m*(T-t))) + B0
   //  You can also provide a constant to subtract from the correlator
   //  before the effective energy is calculated (which is most useful
   //  with efftype 0 and 1, and somewhat redundant with efftypes 2,3).


<<<<<<< HEAD
void getEffectiveEnergy(MCObsHandler *moh, const CorrelatorInfo& corr,
                  bool hermitian, bool subtract_vev, ComplexArg arg,
                  SamplingMode mode, uint step,
=======
void getEffectiveEnergy(MCObsHandler *moh, const CorrelatorInfo& corr, 
                  bool hermitian, bool subtract_vev, bool reweight,
                  ComplexArg arg, SamplingMode mode, uint step, 
>>>>>>> b1696ec4
                  uint efftype, map<int,MCEstimate>& results,
                  double subtract_const)
{
 results.clear();
 EffectiveEnergyCalculator effcalc(step,moh->getLatticeTimeExtent(),efftype);
 string effname("EffEn_");
 effname+=currDateTimeString();
 MCObsInfo effkey(effname);
 moh->setSamplingMode(mode);

           //  get correlators into memory

 if (!subtract_vev){

    CorrelatorAtTimeInfo corrt(corr,0,hermitian,false,reweight);
    for (uint tval=0;tval<moh->getLatticeTimeExtent();tval++){
       corrt.resetTimeSeparation(tval);
       MCObsInfo obskey(corrt,arg);
       try{
          if (moh->queryBins(obskey)){
             moh->getBins(obskey);}}   // read into memory
       catch(const std::exception& xp){}} }

 else{

    set<int> tavail;
    CorrelatorAtTimeInfo corrt(corr,0,hermitian,false,reweight);
    CorrelatorAtTimeInfo corrtv(corr,0,hermitian,true,reweight);
    MCObsInfo src_re_info(corr.getSource(),RealPart,reweight);
    MCObsInfo snk_re_info(corr.getSink(),RealPart,reweight);
#ifdef COMPLEXNUMBERS
    MCObsInfo src_im_info(corr.getSource(),ImaginaryPart,reweight);
    MCObsInfo snk_im_info(corr.getSink(),ImaginaryPart,reweight);
    if ((!moh->queryBins(src_re_info))||(!moh->queryBins(src_im_info))
        ||(!moh->queryBins(snk_re_info))||(!moh->queryBins(snk_im_info)))
       return;
#else
    if ((!moh->queryBins(src_re_info))||(!moh->queryBins(snk_re_info)))
       return;
#endif
    for (uint tval=0;tval<moh->getLatticeTimeExtent();tval++){
       corrt.resetTimeSeparation(tval);
       if (moh->queryBins(MCObsInfo(corrt,arg))) tavail.insert(tval);}
    for (moh->begin();!moh->end();++(*moh)){
       double vev=0.0;
       double src_re=moh->getCurrentSamplingValue(src_re_info);
       double snk_re=moh->getCurrentSamplingValue(snk_re_info);
#ifdef COMPLEXNUMBERS
       double src_im=moh->getCurrentSamplingValue(src_im_info);
       double snk_im=moh->getCurrentSamplingValue(snk_im_info);
       if (arg==RealPart)
          vev=snk_re*src_re+snk_im*src_im;
       else
          vev=snk_im*src_re-snk_re*src_im;
#else
       vev=snk_re*src_re;
#endif
       for (set<int>::const_iterator it=tavail.begin();it!=tavail.end();it++){
          corrt.resetTimeSeparation(*it);
          corrtv.resetTimeSeparation(*it);
          MCObsInfo obskey(corrt,arg);
          double corrval=moh->getCurrentSamplingValue(obskey)-vev;
          moh->putCurrentSamplingValue(MCObsInfo(corrtv,arg),corrval,true);}}}

   //  now compute the effective energy

 CorrelatorAtTimeInfo corrt(corr,0,hermitian,subtract_vev,reweight);
 CorrelatorAtTimeInfo corrtstep(corr,0,hermitian,subtract_vev,reweight);
 double effenergy;
 if (efftype<2){
    for (uint tval=0;tval<moh->getLatticeTimeExtent();tval++){
       corrt.resetTimeSeparation(tval);
       corrtstep.resetTimeSeparation(tval+step);
       MCObsInfo obskey1(corrt,arg);
       MCObsInfo obskey2(corrtstep,arg);
       effkey.resetObsIndex(tval);
       if (moh->queryFullAndSamplings(obskey1)&&moh->queryFullAndSamplings(obskey2)){
        try{
          for (moh->begin();!moh->end();++(*moh)){
             double cval1=moh->getCurrentSamplingValue(obskey1)-subtract_const;
             double cval2=moh->getCurrentSamplingValue(obskey2)-subtract_const;
             if (effcalc.calculate(effenergy,tval,cval1,cval2))
                moh->putCurrentSamplingValue(effkey,effenergy,true);
             else throw(std::runtime_error("Could not compute effective energy"));}
          MCEstimate est=moh->getEstimate(effkey);
          results.insert(make_pair(tval,est));}
        catch(const std::exception& xp){}}
       moh->eraseData(effkey);}}
 else{
    CorrelatorAtTimeInfo corrtbackstep(corr,0,hermitian,subtract_vev,reweight);
    for (uint tval=step;tval<moh->getLatticeTimeExtent();tval++){
       corrt.resetTimeSeparation(tval);
       corrtstep.resetTimeSeparation(tval+step);
       corrtbackstep.resetTimeSeparation(tval-step);
       MCObsInfo obskey1(corrt,arg);
       MCObsInfo obskey2(corrtstep,arg);
       MCObsInfo obskey3(corrtbackstep,arg);
       effkey.resetObsIndex(tval);
       if (moh->queryFullAndSamplings(obskey1)&&moh->queryFullAndSamplings(obskey2)){
        try{
          for (moh->begin();!moh->end();++(*moh)){
             double cval1=moh->getCurrentSamplingValue(obskey1)-subtract_const;
             double cval2=moh->getCurrentSamplingValue(obskey2)-subtract_const;
             double cval3=moh->getCurrentSamplingValue(obskey3)-subtract_const;
             if (effcalc.calculate(effenergy,tval,cval1,cval2,cval3))
                moh->putCurrentSamplingValue(effkey,effenergy,true);
             else throw(std::runtime_error("Could not compute effective energy"));}
       MCEstimate est=moh->getEstimate(effkey);
       results.insert(make_pair(tval,est));}
        catch(const std::exception& xp){}}
       moh->eraseData(effkey);}}

}


// ***************************************************************************************


  // Prototypes of routines in LAPACK library--to call Fortran
  // routines from a C++ program, use extern "C" to tell the
  // compiler that the external routine is a C routine; then
  // add an underscore to the end of the routine name since
  // the routine is in Fortran.  All parameters must be passed
  // as pointers and two-dimensional arrays must follow
  // Fortran conventions.

extern "C"{
   void dpotrf_(char*,int*,double*,int*,int*);
   void dpotri_(char*,int*,double*,int*,int*);
   void dsygv_(int *itype, char *jobz, char *uplo, int *n, double *a,
               int *lda, double *b, int *ldb,
               double *w, double *work, int *lwork, int *info);
   void dgesv_(int*,int*,double*,int*,int*,double*,int*,int*);
   void dsyev_(char *jobz, char *uplo, int *n, double *a, int *lda,
               double *w, double *work, int *lwork, int *info);
   void zheev_(char *jobz, char *uplo, int *n, double *a, int *lda,
               double *w, double *work, int *lwork, double *rwork,
               int *info);
}

// ***************************************************************


   //  Takes a Hermitian matrix "H" and returns the eigenvalues in
   //  ascending order in "eigvals" and the associated eigenvectors
   //  in the columns of "eigvecs".  Throws an exception if fails.

void Diagonalizer::diagonalize(const RealSymmetricMatrix& H, RVector& eigvals,
                               RMatrix& eigvecs, bool calceigvecs)
{
 int n=H.size();
 if (n==0){
   eigvals.clear();
   eigvecs.clear();return;}
 int lwork=5*n;
 RVector work(lwork);
 eigvals.resize(n);
 int info;
 char jobz=(calceigvecs)?'V':'N';
 char uplo='U';

    // load H (upper triangle) into matf fortran format
    //    (column major; row index changes fastest)
 vector<double> matf(n*n);
 for (int col=0;col<n;++col)
 for (int row=0;row<=col;++row)
    matf[row+n*col]=H(row,col);

 dsyev_(&jobz,&uplo,&n,&matf[0],&n,&eigvals[0],&work[0],&lwork,&info);
 if (info<0){
    throw(std::invalid_argument(" bad arguments in diagonalize"));}
 else if (info>0){
    throw(std::invalid_argument(" no convergence in diagonalize"));}

 if (calceigvecs){
    eigvecs.resize(n,n);
    for (int col=0;col<n;++col)
    for (int row=0;row<n;++row)
       eigvecs(row,col)=matf[row+n*col];}
}


void Diagonalizer::getEigenvectors(const RealSymmetricMatrix& H,
                                   RVector& eigvals, RMatrix& eigvecs)
{
 diagonalize(H,eigvals,eigvecs,true);
}


void Diagonalizer::getEigenvalues(const RealSymmetricMatrix& H,
                                  RVector& eigvals)
{
 RMatrix eigvecs;
 diagonalize(H,eigvals,eigvecs,false);
}




void Diagonalizer::diagonalize(const ComplexHermitianMatrix& H,
                               RVector& eigvals, CMatrix& eigvecs, bool calceigvecs)
{
 int n=H.size();
 if (n==0){
   eigvals.clear();
   eigvecs.clear();return;}
 int lwork=4*n;
 RVector work(2*lwork);
 RVector rwork(3*n);
 eigvals.resize(n);
 int info;
 char jobz=(calceigvecs)?'V':'N';
 char uplo='U';

    // load H (upper triangle) into matf fortran format
    //    (column major; row index changes fastest)
    //    complex stored as real,imag contiguous in fortran
 vector<double> matf(2*n*n);
 for (int col=0;col<n;col++)
 for (int row=0;row<=col;row++){
    int index=2*(row+n*col);
    const complex<double>& z=H(row,col);
    matf[index]=z.real();
    matf[index+1]=z.imag();}

 zheev_(&jobz,&uplo,&n,&matf[0],&n,&eigvals[0],&work[0],&lwork,&rwork[0],&info);
 if (info<0){
    throw(std::invalid_argument(" bad arguments in diagonalize"));}
 else if (info>0){
    throw(std::invalid_argument(" no convergence in diagonalize"));}

//cout << "optimal lwork = "<<work[0]<<endl;

 if (calceigvecs){
    eigvecs.resize(n,n);
    for (int col=0;col<n;col++)
    for (int row=0;row<n;row++){
       int index=2*(row+n*col);
       eigvecs(row,col)=complex<double>(matf[index],matf[index+1]);}}
}


void Diagonalizer::getEigenvectors(const ComplexHermitianMatrix& H,
                                   RVector& eigvals, CMatrix& eigvecs)
{
 diagonalize(H,eigvals,eigvecs,true);
}


void Diagonalizer::getEigenvalues(const ComplexHermitianMatrix& H, RVector& eigvals)
{
 CMatrix eigvecs;
 diagonalize(H,eigvals,eigvecs,false);
}


// ****************************************************************

   //  Computes all the eigenvalues and the eigenvectors of a generalized
   //  eigenproblem, of the form   A*y=(lambda)*B*y.  Here, A and B are
   //  assumed to be NxN real symmetric or complex Hermitian, and both A and
   //  B must be positive semidefinite with the null space of B being
   //  entirely contained in the null space of A.  With these properties,
   //  a matrix Z exists such that A = Z Lambda Z^dagger, and if the
   //  null spaces of A and B are the same, then B = Z Z^dagger as well.
   //
   //  Let N0 be the rank of B, and NP be the rank of A, where we must
   //  have NP <= N0 <= N.  Objects of this class compute the NP eigenvalues
   //  in the diagonal matrix Lambda and the NxNP matrices X, Y, and Z
   //  which satisfy
   //
   //      Y^dag B Y = [I]_(NPxNP)    Y^dag A Y = Lambda
   //        X^dag X = [I]_(NPxNP)      X = B^(1/2) Y
   //               A = Z Lambda Z^dag
   //               B = Z Z^dag (if null(A)=null(B))
   //
   //  The matrices A and B are input only and are not destroyed.
   //  Lambda is returned as "eigvals", Y is returned as "eigvecs"
   //  which is useful for rotating the correlation matrix,
   //  X is returned as "orthovecs" whose columns are useful for level
   //  pinning, and Z is returned as "Zmat" which is useful for
   //  estimating operator overlap factors.

   //  If B is NOT positive definite, then the routine solves the
   //  eigensystem in the subspace of B which IS positive definite.
   //  Let lambda_max = the largest magnitude of the eigenvalues, then
   //  eigenvectors whose eigenvalues have magnitude smaller than
   //  lambda_max * min_inv_cond_num are removed. "min_inv_cond_num" is
   //  the minimum inverse condition number.  Recall that the condition
   //  number is the magnitude of the ratio of the largest eigenvalue
   //  over the smallest eigenvalue. If "A" restricted to the positive
   //  definite subspace of "B" is also NOT positive definite, then the
   //  eigenvectors associated with the negative (or small, based on
   //  min_inv_cond_num) eigenvalues are also discarded.

   //  The class checks to see if the null space of B is entirely
   //  contained in the null space of A.  If this is not true,
   //  the X and Y matrices are still correct, but the Z matrix
   //  will be incorrect.  If exceptions are turned on using
   //  setExceptionsOn(), an object of this class throws an exception
   //  if any warning or error is encountered.   With exceptions off,
   //  no exceptions are thrown, but empty results are returned.

   //  Usage:
   //      HermDiagonalizerWithMetric DG(min_inv_condnum);
   //      ComplexHermitianMatrix A, B;
   //      DG.setMetric(B);
   //      DG.getMetricEigenvalues(RVector& Beigvals);
   //      DG.getMetrixRank();
   //      DG.setMatrix(A);
   //      DG.getMatrixRank();
   //      DG.isNullBInNullA();
   //      DG.getEigenvalues(RVector& eigvals);
   //      DG.getEigenvectors(CMatrix& eigvecs);
   //      DG.getOrthovectors(CMatrix& orthovecs);
   //      DG.getZMatrix(CMatrix& Zmat);

   //  Two crucial routines are "setMetric" and "setMatrix".
   //  These are the routines which do the actual diagonalization.
   //  Each returns an integer code which summarizes the success
   //  of the diagonalization.

   //  setMetric(B):
   //    Sets the metric B.  Returns 0 if successful,  -1 if B is not
   //    positive semidefinite, -2 if diagonalizing B failed for some reason,
   //    -3 if B is trivial or the null space is the dimension of B.

   //  setMatrix(A):
   //    Sets the matrix A.  Diagonalizes G = B^(-1/2) A B^(-1/2), checks for small
   //    and negative eigenvalues.  Returns 0 if successful,  -1 if B is not
   //    set, -2 if size of A not same as B, -3 if the null space
   //    is the dimension of A, -4 if diagonalization failed for some reason,
   //    -5 if the null space of A does not contain the entire null space of B,
   //    -6 if A is not positive semidefinite



  //  Method:
  //
  //     Let A and B be n x n Hermitian matrices.
  //     Begin by writing the metric  B = U0 LB U0^dag, where U0 = unitary matrix
  //     and LB is diagonal.  The columns of U0 are the eigenvectors of B.
  //     LB is diagonal with ascending values, so the first few might be
  //     be negative or small.  We want to work in the subspace spanned by
  //     the "good" eigenvectors of B with positive and sufficiently large
  //     eigenvalues.  Call the lower right n0 x n0 square of LB as  Btilde.
  //     Put the good eigenvectors (columns of U0) into the columns of P0.
  //     P0 has n rows and n0 columns.
  //
  //     Now consider  Btilde = P0^dag B P0  and   Atilde = P0^dag A P0, which are
  //     now n0 x n0 Hermitian matrices, and Btilde is guaranteed to be
  //     positive definite.   In fact, Btilde is diagonal.  We then compute
  //              Gtilde = Btilde^(-1/2) Atilde Btilde^(-1/2)
  //     then solve   Gtilde Xtilde = Xtilde D  where Xtilde is unitary and
  //     D are the eigenvalues.  The columns of Xtilde are the orthonormal
  //     eigenvectors returned by the LAPACK solver.  We then compute
  //
  //         orthovecs:   X = P0 * Xtilde
  //         eigvecs:     Y = P0 * Btilde^(-1/2) * Xtilde
  //         Zmat         Z = P0 * Btilde^(1/2) * Xtilde




HermDiagonalizerWithMetric::HermDiagonalizerWithMetric()
   : mininvcondnum(0.0), n(0), n0(0), np(0), xon(true), Bset(false),
     Aset(false), nullB_in_nullA(false), negeigalarm(0.0)
{}


HermDiagonalizerWithMetric::HermDiagonalizerWithMetric(double min_inv_cond_num,
                                                       double negative_eigval_alarm)
   : mininvcondnum(min_inv_cond_num), n(0), n0(0), np(0),
     xon(true), Bset(false), Aset(false), nullB_in_nullA(false),
     negeigalarm(negative_eigval_alarm)
{
 setMinInvCondNum(min_inv_cond_num);
 setNegativeEigenvalueAlarm(negative_eigval_alarm);
}


HermDiagonalizerWithMetric::HermDiagonalizerWithMetric(double min_inv_cond_num)
   : mininvcondnum(min_inv_cond_num), n(0), n0(0), np(0),
     xon(true), Bset(false), Aset(false), nullB_in_nullA(false),
     negeigalarm(0.0)
{
 setMinInvCondNum(min_inv_cond_num);
 setNegativeEigenvalueAlarm(-5.0*min_inv_cond_num);
}


HermDiagonalizerWithMetric::~HermDiagonalizerWithMetric()
{
 clear();
}


void HermDiagonalizerWithMetric::clear()
{
 matb.clear();
 matg.clear();
 Beigvals.clear();
 Geigvals.clear();
 n=0; n0=0; np=0;
 Bset=false;
 Aset=false;
 nullB_in_nullA=false;
}


void HermDiagonalizerWithMetric::clearMatrix()
{
 matg.clear();
 Geigvals.clear();
 np=0;
 Aset=false;
 nullB_in_nullA=false;
}



void HermDiagonalizerWithMetric::setMinInvCondNum(double min_inv_cond_num)
{
// clear();
 if (min_inv_cond_num>=0.0)
    mininvcondnum=min_inv_cond_num;
 else
    if (xon) throw(std::invalid_argument("Min inv cond number must not be negative in HermDiagonalizerWithMetric"));
}


void HermDiagonalizerWithMetric::setNegativeEigenvalueAlarm(
            double negative_eigval_alarm)
{
// clear();
 if (negative_eigval_alarm<=0.0)
    negeigalarm=negative_eigval_alarm;
 else
    if (xon) throw(std::invalid_argument("Negative eigenvalue alarm must not be positive in HermDiagonalizerWithMetric"));
}


void HermDiagonalizerWithMetric::setExceptionsOn()
{
 xon=true;
}


void HermDiagonalizerWithMetric::setExceptionsOff()
{
 xon=false;
}


     //  Sets the metric B.  Diagonalizes B, checks for small and negative
     //  eigenvalues.  Returns 0 if successful,  -1 if B is not
     //  positive semidefinite, -2 if diagonalizing B failed for some reason,
     //  -3 if B is trivial or the null space is the dimension of B.
     //  This routine computes "matb" which contains the eigenvectors of B,
     //  "Beigvals" containing the eigenvalues of B, "n" the size of B,
     //  "n0" the rank of B, and "Bset".

int HermDiagonalizerWithMetric::setMetric(const ComplexHermitianMatrix& B,
                                          LogHelper& xmlout)
{
 clear();
 n=B.size();
 if (n==0) return -3;

 int info;
 char jobz='V';
 char uplo='U';
 int lwork=4*n;
 Beigvals.resize(n);
 RVector work(2*lwork);
 RVector rwork(3*n);

    // load B (upper triangle) into matb fortran format
    //    (column major; row index changes fastest)
 matb.resize(2*n*n);
 for (int col=0;col<n;col++)
 for (int row=0;row<=col;row++){
    int index=2*(row+n*col);
    const complex<double>& z=B(row,col);
    matb[index]=z.real();
    matb[index+1]=z.imag();}

    // solve for eigenvectors and eigenvalues of Hermitian B
    // eigenvectors returned in matb, eigenvalues in Beigvals
 zheev_(&jobz,&uplo,&n,&matb[0],&n,&Beigvals[0],&work[0],&lwork,&rwork[0],&info);

 if (info<0){
    clear();
    if (xon) throw(std::invalid_argument(" bad arguments in HermDiagonalizerWithMetric::setMetric"));
    else return -2;}
 else if (info>0){
    clear();
    if (xon) throw(std::invalid_argument(" no convergence in HermDiagonalizerWithMetric::setMetric"));
    else return -2;}

 xmlout.reset("AnalyzeMetric");
 xmlout.putInt("NumberOfOperators",n);
 xmlout.putString("ReturnCode",getRotateMetricCode(info));
 if (info==0){
    LogHelper xmleig("MetricAllEigenvalues");
    for (uint k=0;k<Beigvals.size();k++)
       xmleig.putReal("Value",Beigvals[k]);
    xmlout.putItem(xmleig);}

   // Beigvals returned in ascending order
 double cutoff=std::abs(mininvcondnum*Beigvals[n-1]);
 if (Beigvals[n-1]<mininvcondnum) cutoff=mininvcondnum;
 if (Beigvals[0]<negeigalarm){
    clear();
    xmlout.putString("Error","Metric not positive semidefinite in HermDiagonalizerWithMetric::setMetric");
    if (xon) throw(std::invalid_argument(" Metric not positive semidefinite in HermDiagonalizerWithMetric::setMetric"));
    else return -1;}

   // discard eigenvectors associated with small eigenvalues,
   // error condition if negative eigenvalues
 int Bnum_removed=0;
 while ((Bnum_removed<n)&&(Beigvals[Bnum_removed]<cutoff)) Bnum_removed++;
 if (Bnum_removed==n){
    clear();
    xmlout.putString("Warning","Null space is dim of Metric in HermDiagonalizerWithMetric::setMetric");
    if (xon) throw(std::invalid_argument("Null space is dim of Metric in HermDiagonalizerWithMetric::setMetric"));
    else return -3;}
 n0=n-Bnum_removed;
 Bset=true;
 xmlout.putInt("MetricRank",n0);
 LogHelper xmlmet("MetricRetainedEigenvalues");
 for (int k=0;k<n0;k++)
    xmlmet.putReal("Value",Beigvals[k+Bnum_removed]);
 xmlout.put(xmlmet);
 return 0;
}


int HermDiagonalizerWithMetric::setMetric(const ComplexHermitianMatrix& B)
{
 LogHelper xmlout;
 return setMetric(B,xmlout);
}


void HermDiagonalizerWithMetric::getMetricEigenvalues(RVector& metric_eigvals)
{
 if (!Bset){
    metric_eigvals.clear();
    if (xon) throw(std::invalid_argument("Metric not set in HermDiagonalizerWithMetric::getMetricEigenvalues"));
    return;}
 metric_eigvals=Beigvals;
}


     //  Sets the matrix A.  Diagonalizes G = B^(-1/2) A B^(-1/2), checks for small
     //  and negative eigenvalues.  Returns 0 if successful,  -1 if B is not
     //  set, -2 if size of A not same as B, -3 if the null space
     //  is the dimension of A, -4 if diagonalization failed for some reason,
     //  -5 if the null space of A does not contain the entire null space of B,
     //  -6 if A is not positive semidefinite

int HermDiagonalizerWithMetric::setMatrix(const ComplexHermitianMatrix& A,
                                          LogHelper& xmlout, bool checkNullSpace)
{
 clearMatrix();
 if (!Bset){
    if (xon) throw(std::invalid_argument("cannot set Matrix since Metric NOT set in HermDiagonalizerWithMetric"));
    return -1;}
 if (int(A.size())!=n){
    if (xon) throw(std::invalid_argument("Matrices A and B must be same size in HermDiagonalizerWithMetric::setMatrix"));
    return -2;}
 xmlout.reset("AnalyzeMatrix");

   // check that null space of B is entirely contained with the
   // null space of A:
   //  For each discarded (null space) eigenvector |d> of B, we want to
   //  check that |d> can be written as a linear superposition of
   //  the null space eigenvectors |a> of A.  In other words, that
   //                sum_a <d|a><a|d> ~ 1.0

 int Bnulldim=n-n0;
 if ((Bnulldim>0)&&(checkNullSpace)){
    LogHelper xmlnull("CheckNullSpaceCommonality");
    Diagonalizer DG;
    RVector Aeigvals;
    CMatrix Aeigvecs;
    DG.getEigenvectors(A,Aeigvals,Aeigvecs);
    LogHelper xmla("AMatrixEigenvalues");
    for (int k=0;k<n;k++){
       xmla.putReal("Value",Aeigvals[k]);}
    xmlnull.put(xmla);
    vector<CVector> Anullvecs;
    double Acutoff=std::abs(mininvcondnum*Aeigvals[n-1]);
    int Anulldim=0;
    while ((Anulldim<n)&&(Aeigvals[Anulldim]<Acutoff)){
       Anulldim++;
       CVector Atemp(n);
       for (int j=0;j<n;j++) Atemp[j]=Aeigvecs(j,Anulldim);
       Anullvecs.push_back(Atemp);}
    xmlnull.putUInt("DimensionNullSpaceAMatrix",Anulldim);
    if (Anulldim<Bnulldim)
       xmlnull.putString("WARNING","Anull smaller than B null");
    Aeigvecs.clear();
    if (Anulldim==n){
       clear();
       xmlout.putString("Warning","Null space is dim of Matrix in HermDiagonalizerWithMetric::setMetric");
       if (xon) throw(std::invalid_argument("Null space is dim of Matrix in HermDiagonalizerWithMetric::setMetric"));
       else return -3;}
    double ovmin=1.0;
    for (int bvec=0;bvec<Bnulldim;bvec++){
       CVector Bnullvec(n);
       int ind=2*n*bvec;
       for (int j=0;j<n;j++){
          double q0r=matb[ind++];
          double q0i=matb[ind++];
          Bnullvec(j)=complex<double>(q0r,q0i);}
       LogHelper xmlbvec("MetricNullEigenvectorTest");
       xmlbvec.putUInt("Index",bvec);
       CVector Anullvec;
       multiply(Anullvec,A,Bnullvec); // Anullvec = A * nullvec
       xmlbvec.putReal("MagnitudeOfMatrixElementOfAMatrix",
                   dotProductMagnitude(Bnullvec,Anullvec));
       double ov=0.0;
       for (int k=0;k<Anulldim;k++){
          ov+=dotProductMagnitudeSquared(Anullvecs[k],Bnullvec);}
       xmlbvec.putReal("NormProjectionIntoAMatrixNullSpace",ov);
       xmlnull.put(xmlbvec);
       if (ov<ovmin) ovmin=ov;}
    nullB_in_nullA=(ovmin>0.9);
    if (nullB_in_nullA)
       xmlnull.putString("MetricNullSpace"," SubsetOfMatrixNullSpace ");
    else
       xmlnull.putString("MetricNullSpace"," NOTSubsetOfMatrixNullSpace ");
    xmlout.put(xmlnull);}


 int info;
 char jobz='V';
 char uplo='U';
 int lwork=4*n;
 RVector work(2*lwork);
 RVector rwork(3*n);
 int Bnull=n-n0;
 RVector Btildeinvsqrt(n0);
 RVector ev(n0);
 for (int i=0;i<n0;i++)
    Btildeinvsqrt[i]=1.0/sqrt(Beigvals[i+Bnull]);

     // make the matrix  matg = Btilde^(-1/2) Atilde Btilde^(-1/2)
 matg.resize(2*n0*n0);
 for (int col=0;col<n0;++col){
    int fcol=col+Bnull;
    for (int row=0;row<=col;++row){
       int frow=row+Bnull;
       double tmpr=0.0,tmpi=0.0;
       for (int k=0;k<n;k++){
          int ind1=2*(k+n*fcol);
          double br=matb[ind1], bi=matb[ind1+1];
          for (int l=0;l<n;l++){
             int ind2=2*(l+n*frow);
             double ar=matb[ind2], ai=matb[ind2+1];
             double abr=ar*br+ai*bi;
             double abi=ar*bi-ai*br;
             double Are=real(A(l,k)),Aim=imag(A(l,k));
             tmpr+=abr*Are-abi*Aim;
             tmpi+=abr*Aim+abi*Are;}}
       int index=2*(row+n0*col);
       matg[index]=tmpr*Btildeinvsqrt[row]*Btildeinvsqrt[col];
       matg[index+1]=tmpi*Btildeinvsqrt[row]*Btildeinvsqrt[col];}}

     // diagonalize, orthonormal eigenvectors in columns of matg,
     // eigenvalues in "ev"
 zheev_(&jobz,&uplo,&n0,&matg[0],&n0,&ev[0],&work[0],&lwork,&rwork[0],&info);

 if (info<0){
    clearMatrix();
    if (xon) throw(std::invalid_argument(" bad arguments in HermDiagonalizerWithMetric::setMatrix"));
    return -4;}
 else if (info>0){
    clearMatrix();
    if (xon) throw(std::invalid_argument(" no convergence in HermDiagonalizerWithMetric::setMatrix"));
    return -4;}

 xmlout.putString("ReturnCode",getRotateMatrixCode(info));
 if ((info==0)||(info==-5)){
    LogHelper xmleig("GMatrixAllEigenvalues");
    for (uint k=0;k<ev.size();k++)
       xmleig.putReal("Value",ev[k]);
    xmlout.putItem(xmleig);}

 int Aremove=0;
 double cutoff=std::abs(mininvcondnum*ev[n0-1]);
 if (ev[n0-1]<mininvcondnum) cutoff=mininvcondnum;
 if (ev[0]<negeigalarm){
   clearMatrix();
    if (xon) throw(std::invalid_argument(" A Matrix not positive semidefinite in HermDiagonalizerWithMetric::setMatrix"));
    else return -6;}
 while ((Aremove<n0)&&(ev[Aremove]<cutoff)) Aremove++;
 if (Aremove==n0){
    clearMatrix();
    if (xon) throw(std::invalid_argument("Null space is dim of Matrix in HermDiagonalizerWithMetric::setMatrix"));
    else return -3;}

   //  put final retained eigenvalues in "eigvals"
 np=n0-Aremove;
 Geigvals.resize(np);
 for (int l=0;l<np;l++){
    Geigvals[np-l-1]=ev[l+Aremove];}
 xmlout.putInt("GMatrixRank",np);
 LogHelper xmlmat("GMatrixRetainedEigenvalues");
 for (int k=0;k<np;k++)
    xmlmat.putReal("Value",Geigvals[k]);
 xmlout.put(xmlmat);
 Aset=true;

 if (!checkNullSpace) return 0;
 return (nullB_in_nullA)?0:-5;
}




int HermDiagonalizerWithMetric::setMatrix(const ComplexHermitianMatrix& A,
                                          bool checkNullSpace)
{
 LogHelper xmlout;
 return setMatrix(A,xmlout,checkNullSpace);
}





void HermDiagonalizerWithMetric::getEigenvalues(RVector& eigvals)
{
 if (!Aset){
    eigvals.clear();
    if (xon) throw(std::invalid_argument("Matrix not yet set for HermDiagonalizerWithMetric::getEigenvalues"));
    return;}
 eigvals=Geigvals;
}


void HermDiagonalizerWithMetric::getEigenvectors(CMatrix& eigvecs)
{
 if (!Aset){
    eigvecs.clear();
    if (xon) throw(std::invalid_argument("Matrix not yet set for HermDiagonalizerWithMetric::getEigenvectors"));
    return;}

 int Bnull=n-n0;
 int Aremove=n0-np;
 RVector Btildeinvsqrt(n0);
 for (int i=0;i<n0;i++)
    Btildeinvsqrt[i]=1.0/sqrt(Beigvals[i+Bnull]);

   //  compute the generalized eigenvectors P0 Btilde^(-1/2) matg

 eigvecs.resize(n,np);
 for (int l=0;l<np;l++)
 for (int i=0;i<n;i++){
    double tmpr=0.0, tmpi=0.0; int jj=Bnull;
    for (int j=0;j<n0;j++){
       int ind1=2*(i+n*jj);
       double ar=matb[ind1],ai=matb[ind1+1];
       int ind2=2*(j+n0*(l+Aremove));
       double br=matg[ind2],bi=matg[ind2+1];
       tmpr+=(ar*br-ai*bi)*Btildeinvsqrt[j];
       tmpi+=(ar*bi+ai*br)*Btildeinvsqrt[j];
       jj++;}
    eigvecs.put(i,np-l-1,complex<double>(tmpr,tmpi));}
}



void HermDiagonalizerWithMetric::getOrthovectors(CMatrix& orthovecs)
{
 if (!Aset){
    orthovecs.clear();
    if (xon) throw(std::invalid_argument("Matrix not yet set for HermDiagonalizerWithMetric::getOrthovectors"));
    return;}

 int Bnull=n-n0;
 int Aremove=n0-np;

   //  compute the orthonormal eigenvectors P0 matg

 orthovecs.resize(n,np);
 for (int l=0;l<np;l++)
 for (int i=0;i<n;i++){
    double tmpr=0.0, tmpi=0.0; int jj=Bnull;
    for (int j=0;j<n0;j++){
       int ind1=2*(i+n*jj);
       double ar=matb[ind1],ai=matb[ind1+1];
       int ind2=2*(j+n0*(l+Aremove));
       double br=matg[ind2],bi=matg[ind2+1];
       tmpr+=(ar*br-ai*bi);
       tmpi+=(ar*bi+ai*br);
       jj++;}
    orthovecs.put(i,np-l-1,complex<double>(tmpr,tmpi));}
}


void HermDiagonalizerWithMetric::getZMatrix(CMatrix& Zmat)
{
 if (!Aset){
    Zmat.clear();
    if (xon) throw(std::invalid_argument("Matrix not yet set for HermDiagonalizerWithMetric::getZMatrix"));
    return;}

 int Bnull=n-n0;
 int Aremove=n0-np;
 RVector Btildesqrt(n0);
 for (int i=0;i<n0;i++)
    Btildesqrt[i]=sqrt(Beigvals[i+Bnull]);

   //  compute Zmat = P0 Btilde^(1/2) matg

 Zmat.resize(n,np);
 for (int l=0;l<np;l++)
 for (int i=0;i<n;i++){
    double tmpr=0.0, tmpi=0.0; int jj=Bnull;
    for (int j=0;j<n0;j++){
       int ind1=2*(i+n*jj);
       double ar=matb[ind1],ai=matb[ind1+1];
       int ind2=2*(j+n0*(l+Aremove));
       double br=matg[ind2],bi=matg[ind2+1];
       tmpr+=(ar*br-ai*bi)*Btildesqrt[j];
       tmpi+=(ar*bi+ai*br)*Btildesqrt[j];
       jj++;}
    Zmat.put(i,np-l-1,complex<double>(tmpr,tmpi));}
}


string HermDiagonalizerWithMetric::getRotateMetricCode(int info)
{
 if (info==0) return string(" Success ");
 else if (info==-1) return string(" Not positive semidefinite ");
 else if (info==-2) return string(" Diagonalization failed ");
 else if (info==-3) return string(" Trivial or total null space ");
 else return string(" Unknown ");
}

string HermDiagonalizerWithMetric::getRotateMatrixCode(int info)
{
 if (info==0) return string(" Success ");
 else if (info==-1) return string(" Metric not set ");
 else if (info==-2) return string(" Metric and matrix size mismatch ");
 else if (info==-3) return string(" Trivial or total null space ");
 else if (info==-4) return string(" Diagonalization failed ");
 else if (info==-5) return string(" Null space of metric not subset of null space of matrix ");
 else if (info==-6) return string(" Not positive semidefinite ");
 else return string(" Unknown ");
}




// ******************************************************



RealSymDiagonalizerWithMetric::RealSymDiagonalizerWithMetric()
   : mininvcondnum(0.0), n(0), n0(0), np(0), xon(true), Bset(false),
     Aset(false), nullB_in_nullA(false), negeigalarm(0.0)
{}


RealSymDiagonalizerWithMetric::RealSymDiagonalizerWithMetric(double min_inv_cond_num,
                                                             double negative_eigval_alarm)
   : mininvcondnum(min_inv_cond_num), n(0), n0(0), np(0),
     xon(true), Bset(false), Aset(false), nullB_in_nullA(false),
     negeigalarm(negative_eigval_alarm)
{
 setMinInvCondNum(min_inv_cond_num);
 setNegativeEigenvalueAlarm(negative_eigval_alarm);
}


RealSymDiagonalizerWithMetric::RealSymDiagonalizerWithMetric(double min_inv_cond_num)
   : mininvcondnum(min_inv_cond_num), n(0), n0(0), np(0),
     xon(true), Bset(false), Aset(false), nullB_in_nullA(false),
     negeigalarm(0.0)
{
 setMinInvCondNum(min_inv_cond_num);
 setNegativeEigenvalueAlarm(-5.0*min_inv_cond_num);
}


RealSymDiagonalizerWithMetric::~RealSymDiagonalizerWithMetric()
{
 clear();
}


void RealSymDiagonalizerWithMetric::clear()
{
 matb.clear();
 matg.clear();
 Beigvals.clear();
 Geigvals.clear();
 n=0; n0=0; np=0;
 Bset=false;
 Aset=false;
 nullB_in_nullA=false;
}


void RealSymDiagonalizerWithMetric::clearMatrix()
{
 matg.clear();
 Geigvals.clear();
 np=0;
 Aset=false;
 nullB_in_nullA=false;
}



void RealSymDiagonalizerWithMetric::setMinInvCondNum(double min_inv_cond_num)
{
// clear();
 if (min_inv_cond_num>=0.0)
    mininvcondnum=min_inv_cond_num;
 else
    if (xon) throw(std::invalid_argument("Min inv cond number must not be negative in RealSymDiagonalizerWithMetric"));
}


void RealSymDiagonalizerWithMetric::setNegativeEigenvalueAlarm(
            double negative_eigval_alarm)
{
// clear();
 if (negative_eigval_alarm<=0.0)
    negeigalarm=negative_eigval_alarm;
 else
    if (xon) throw(std::invalid_argument("Negative eigenvalue alarm must not be positive in RealSymDiagonalizerWithMetric"));
}


void RealSymDiagonalizerWithMetric::setExceptionsOn()
{
 xon=true;
}


void RealSymDiagonalizerWithMetric::setExceptionsOff()
{
 xon=false;
}


     //  Sets the metric B.  Diagonalizes B, checks for small and negative
     //  eigenvalues.  Returns 0 if successful,  -1 if B is not
     //  positive semidefinite, -2 if diagonalizing B failed for some reason,
     //  -3 if B is trivial or the null space is the dimension of B.
     //  This routine computes "matb" which contains the eigenvectors of B,
     //  "Beigvals" containing the eigenvalues of B, "n" the size of B,
     //  "n0" the rank of B, and "Bset".

int RealSymDiagonalizerWithMetric::setMetric(const RealSymmetricMatrix& B,
                                             LogHelper& xmlout)
{
 clear();
 n=B.size();
 if (n==0) return -3;

 int info;
 char jobz='V';
 char uplo='U';
 int lwork=5*n;
 RVector work(lwork);
 Beigvals.resize(n);

    // load B (upper triangle) into matb fortran format
    //    (column major; row index changes fastest)
 matb.resize(n*n);
 for (int col=0;col<n;++col)
 for (int row=0;row<=col;++row)
    matb[row+n*col]=B(row,col);

    // solve for eigenvectors and eigenvalues of Hermitian B
    // eigenvectors returned in matb, eigenvalues in Beigvals
 dsyev_(&jobz,&uplo,&n,&matb[0],&n,&Beigvals[0],&work[0],&lwork,&info);

 if (info<0){
    clear();
    if (xon) throw(std::invalid_argument(" bad arguments in RealSymDiagonalizerWithMetric::setMetric"));
    else return -2;}
 else if (info>0){
    clear();
    if (xon) throw(std::invalid_argument(" no convergence in RealSymDiagonalizerWithMetric::setMetric"));
    else return -2;}

 xmlout.reset("AnalyzeMetric");
 xmlout.putInt("NumberOfOperators",n);
 xmlout.putString("ReturnCode",getRotateMetricCode(info));
 if (info==0){
    LogHelper xmleig("MetricAllEigenvalues");
    for (uint k=0;k<Beigvals.size();k++)
       xmleig.putReal("Value",Beigvals[k]);
    xmlout.putItem(xmleig);}

   // Beigvals returned in ascending order
 double cutoff=std::abs(mininvcondnum*Beigvals[n-1]);
 if (Beigvals[n-1]<mininvcondnum) cutoff=mininvcondnum;
 if (Beigvals[0]<negeigalarm){
    clear();
    if (xon) throw(std::invalid_argument(" Metric not positive semidefinite in RealSymDiagonalizerWithMetric::setMetric"));
    else return -1;}

   // discard eigenvectors associated with small eigenvalues,
   // error condition if negative eigenvalues
 int Bnum_removed=0;
 while ((Bnum_removed<n)&&(Beigvals[Bnum_removed]<cutoff)) Bnum_removed++;
 if (Bnum_removed==n){
    clear();
    if (xon) throw(std::invalid_argument("Null space is dim of Metric in RealSymDiagonalizerWithMetric::setMetric"));
    else return -3;}
 n0=n-Bnum_removed;
 Bset=true;
 xmlout.putInt("MetricRank",n0);
 LogHelper xmlmet("MetricRetainedEigenvalues");
 for (int k=0;k<n0;k++)
    xmlmet.putReal("Value",Beigvals[k+Bnum_removed]);
 xmlout.put(xmlmet);
 return 0;
}


int RealSymDiagonalizerWithMetric::setMetric(const RealSymmetricMatrix& B)
{
 LogHelper xmlout;
 return setMetric(B,xmlout);
}


void RealSymDiagonalizerWithMetric::getMetricEigenvalues(RVector& metric_eigvals)
{
 if (!Bset){
    metric_eigvals.clear();
    if (xon) throw(std::invalid_argument("Metric not set in RealSymDiagonalizerWithMetric::getMetricEigenvalues"));
    return;}
 metric_eigvals=Beigvals;
}


     //  Sets the matrix A.  Diagonalizes G = B^(-1/2) A B^(-1/2), checks for small
     //  and negative eigenvalues.  Returns 0 if successful,  -1 if B is not
     //  set, -2 if size of A not same as B, -3 if the null space
     //  is the dimension of A, -4 if diagonalization failed for some reason,
     //  -5 if the null space of A does not contain the entire null space of B,
     //  -6 if A is not positive semidefinite

int RealSymDiagonalizerWithMetric::setMatrix(const RealSymmetricMatrix& A,
                                             LogHelper& xmlout, bool checkNullSpace)
{
 clearMatrix();
 if (!Bset){
    if (xon) throw(std::invalid_argument("cannot set Matrix since Metric NOT set in RealSymDiagonalizerWithMetric"));
    return -1;}
 if (int(A.size())!=n){
    if (xon) throw(std::invalid_argument("Matrices A and B must be same size in RealSymDiagonalizerWithMetric::setMatrix"));
    return -2;}
 xmlout.reset("AnalyzeMatrix");

   // check that null space of B is entirely contained with the
   // null space of A:
   //  For each discarded (null space) eigenvector |d> of B, we want to
   //  check that |d> can be written as a linear superposition of
   //  the null space eigenvectors |a> of A.  In other words, that
   //                sum_a <d|a><a|d> ~ 1.0

 int Bnulldim=n-n0;
 if ((Bnulldim>0)&&(checkNullSpace)){
    LogHelper xmlnull("CheckNullSpaceCommonality");
    Diagonalizer DG;
    RVector Aeigvals;
    RMatrix Aeigvecs;
    DG.getEigenvectors(A,Aeigvals,Aeigvecs);
    LogHelper xmla("AMatrixEigenvalues");
    for (int k=0;k<n;k++){
       xmla.putReal("Value",Aeigvals[k]);}
    xmlnull.put(xmla);
    vector<RVector> Anullvecs;
    double Acutoff=std::abs(mininvcondnum*Aeigvals[n-1]);
    int Anulldim=0;
    while ((Anulldim<n)&&(Aeigvals[Anulldim]<Acutoff)){
       Anulldim++;
       RVector Atemp(n);
       for (int j=0;j<n;j++) Atemp[j]=Aeigvecs(j,Anulldim);
       Anullvecs.push_back(Atemp);}
    xmlnull.putUInt("DimensionNullSpaceAMatrix",Anulldim);
    if (Anulldim<Bnulldim)
       xmlnull.putString("WARNING","Anull smaller than B null");
    Aeigvecs.clear();
    if (Anulldim==n){
       clear();
       xmlout.putString("Warning","Null space is dim of Matrix in HermDiagonalizerWithMetric::setMetric");
       if (xon) throw(std::invalid_argument("Null space is dim of Matrix in HermDiagonalizerWithMetric::setMetric"));
       else return -3;}
    double ovmax=0.0;
    for (int bvec=0;bvec<Bnulldim;bvec++){
       RVector Bnullvec(n);
       int ind=n*bvec;
       for (int j=0;j<n;j++){
          Bnullvec[j]=matb[ind++];}
       LogHelper xmlbvec("MetricNullEigenvectorTest");
       xmlbvec.putUInt("Index",bvec);
       RVector Anullvec;
       multiply(Anullvec,A,Bnullvec); // Anullvec = A * nullvec
       xmlbvec.putReal("MagnitudeOfMatrixElementOfAMatrix",
                   dotProductMagnitude(Bnullvec,Anullvec));
       double ov=0.0;
       for (int k=0;k<Anulldim;k++){
          ov+=dotProductMagnitudeSquared(Anullvecs[k],Bnullvec);}
       xmlbvec.putReal("NormProjectionIntoAMatrixNullSpace",ov);
       xmlnull.put(xmlbvec);
       if (ov>ovmax) ovmax=ov;}
    nullB_in_nullA=(ovmax>0.9);
    if (nullB_in_nullA)
       xmlnull.putString("MetricNullSpace"," SubsetOfMatrixNullSpace ");
    else
       xmlnull.putString("MetricNullSpace"," NOTSubsetOfMatrixNullSpace ");
    xmlout.put(xmlnull);}


 int info;
 char jobz='V';
 char uplo='U';
 int lwork=5*n;
 RVector work(lwork);
 int Bnull=n-n0;
 RVector Btildeinvsqrt(n0);
 RVector ev(n0);
 for (int i=0;i<n0;i++)
    Btildeinvsqrt[i]=1.0/sqrt(Beigvals[i+Bnull]);

     // make the matrix  matg = Btilde^(-1/2) Atilde Btilde^(-1/2)
 matg.resize(n0*n0);
 for (int col=0;col<n0;++col){
    int fcol=col+Bnull;
    for (int row=0;row<=col;++row){
       int frow=row+Bnull;
       double tmp=0.0;
       for (int k=0;k<n;k++){
          double bk=matb[k+n*fcol];
          for (int l=0;l<n;l++)
             tmp+=matb[l+n*frow]*A(l,k)*bk;}
       matg[row+n0*col]=tmp*Btildeinvsqrt[row]*Btildeinvsqrt[col];}}

     // diagonalize, orthonormal eigenvectors in columns of matg,
     // eigenvalues in "ev"
 dsyev_(&jobz,&uplo,&n0,&matg[0],&n0,&ev[0],&work[0],&lwork,&info);

 if (info<0){
    clearMatrix();
    if (xon) throw(std::invalid_argument(" bad arguments in RealSymDiagonalizerWithMetric::setMatrix"));
    return -4;}
 else if (info>0){
    clearMatrix();
    if (xon) throw(std::invalid_argument(" no convergence in RealSymDiagonalizerWithMetric::setMatrix"));
    return -4;}

 xmlout.putString("ReturnCode",getRotateMatrixCode(info));
 if ((info==0)||(info==-5)){
    LogHelper xmleig("GMatrixAllEigenvalues");
    for (uint k=0;k<ev.size();k++)
       xmleig.putReal("Value",ev[k]);
    xmlout.putItem(xmleig);}

 int Aremove=0;
 double cutoff=std::abs(mininvcondnum*ev[n0-1]);
 if (ev[n0-1]<mininvcondnum) cutoff=mininvcondnum;
 if (ev[0]<negeigalarm){
    clearMatrix();
    if (xon) throw(std::invalid_argument(" Matrix not positive semidefinite in RealSymDiagonalizerWithMetric::setMatrix"));
    else return -6;}
 while ((Aremove<n0)&&(ev[Aremove]<cutoff)) Aremove++;
 if (Aremove==n0){
    clearMatrix();
    if (xon) throw(std::invalid_argument("Null space is dim of Matrix in RealSymDiagonalizerWithMetric::setMatrix"));
    else return -3;}

   //  put final retained eigenvalues in "eigvals"
 np=n0-Aremove;
 Geigvals.resize(np);
 for (int l=0;l<np;l++){
    Geigvals[np-l-1]=ev[l+Aremove];}
 xmlout.putInt("GMatrixRank",np);
 LogHelper xmlmat("GMatrixRetainedEigenvalues");
 for (int k=0;k<np;k++)
    xmlmat.putReal("Value",Geigvals[k]);
 xmlout.put(xmlmat);
 Aset=true;

 if (!checkNullSpace) return 0;
 return (nullB_in_nullA)?0:-5;
}


int RealSymDiagonalizerWithMetric::setMatrix(const RealSymmetricMatrix& A,
                                             bool checkNullSpace)
{
 LogHelper xmlout;
 return setMatrix(A,xmlout,checkNullSpace);
}


void RealSymDiagonalizerWithMetric::getEigenvalues(RVector& eigvals)
{
 if (!Aset){
    eigvals.clear();
    if (xon) throw(std::invalid_argument("Matrix not yet set for RealSymDiagonalizerWithMetric::getEigenvalues"));
    return;}
 eigvals=Geigvals;
}


void RealSymDiagonalizerWithMetric::getEigenvectors(RMatrix& eigvecs)
{
 if (!Aset){
    eigvecs.clear();
    if (xon) throw(std::invalid_argument("Matrix not yet set for RealSymDiagonalizerWithMetric::getEigenvectors"));
    return;}

 int Bnull=n-n0;
 int Aremove=n0-np;
 RVector Btildeinvsqrt(n0);
 for (int i=0;i<n0;i++)
    Btildeinvsqrt[i]=1.0/sqrt(Beigvals[i+Bnull]);

   //  compute the generalized eigenvectors P0 Btilde^(-1/2) matg

 eigvecs.resize(n,np);
 for (int l=0;l<np;l++)
 for (int i=0;i<n;i++){
    double tmp=0.0; int jj=Bnull;
    for (int j=0;j<n0;j++){
       tmp+=matb[i+n*jj]*Btildeinvsqrt[j]*matg[j+n0*(l+Aremove)];
       jj++;}
    eigvecs(i,np-l-1)=tmp;}
}



void RealSymDiagonalizerWithMetric::getOrthovectors(RMatrix& orthovecs)
{
 if (!Aset){
    orthovecs.clear();
    if (xon) throw(std::invalid_argument("Matrix not yet set for RealSymDiagonalizerWithMetric::getOrthovectors"));
    return;}

 int Bnull=n-n0;
 int Aremove=n0-np;

   //  compute the orthonormal eigenvectors P0 matg

 orthovecs.resize(n,np);
 for (int l=0;l<np;l++)
 for (int i=0;i<n;i++){
    double tmp=0.0; int jj=Bnull;
    for (int j=0;j<n0;j++){
       tmp+=matb[i+n*jj]*matg[j+n0*(l+Aremove)];
       jj++;}
    orthovecs(i,np-l-1)=tmp;}
}


void RealSymDiagonalizerWithMetric::getZMatrix(RMatrix& Zmat)
{
 if (!Aset){
    Zmat.clear();
    if (xon) throw(std::invalid_argument("Matrix not yet set for RealSymDiagonalizerWithMetric::getZMatrix"));
    return;}

 int Bnull=n-n0;
 int Aremove=n0-np;
 RVector Btildesqrt(n0);
 for (int i=0;i<n0;i++)
    Btildesqrt[i]=sqrt(Beigvals[i+Bnull]);

   //  compute Zmat = P0 Btilde^(1/2) matg

 Zmat.resize(n,np);
 for (int l=0;l<np;l++)
 for (int i=0;i<n;i++){
    double tmp=0.0; int jj=Bnull;
    for (int j=0;j<n0;j++){
       tmp+=matb[i+n*jj]*Btildesqrt[j]*matg[j+n0*(l+Aremove)];
       jj++;}
    Zmat(i,np-l-1)=tmp;}
}


string RealSymDiagonalizerWithMetric::getRotateMetricCode(int info)
{
 return HermDiagonalizerWithMetric::getRotateMetricCode(info);
}

string RealSymDiagonalizerWithMetric::getRotateMatrixCode(int info)
{
 return HermDiagonalizerWithMetric::getRotateMatrixCode(info);
}


// **************************************************************


void analyzeHermCorrelatorMatrix(MCObsHandler *moh,
                  const CorrelatorMatrixInfo& cormat, uint timeval,
                  vector<MCEstimate>& corr_diag_estimates,
                  vector<MCEstimate>& eigenvalues)
{
 try{
 const set<OperatorInfo>& corrops=cormat.getOperators();
 uint nops=cormat.getNumberOfOperators();
 bool herm=cormat.isHermitian();
 if (!herm){
    throw(std::invalid_argument("CorrelatorMatrix must be Hermitian for this case"));}
 bool subvevs=cormat.subtractVEV();
 bool reweight=cormat.reweight();
 corr_diag_estimates.resize(nops);
 eigenvalues.resize(nops);

 vector<Vector<double> > jackvals(nops*nops);  //  jackknife samplings
 uint count=0, icol=0;
 set<OperatorInfo>::const_iterator itrow,itcol;
 for (itcol=corrops.begin();itcol!=corrops.end();itcol++,icol++){
    for (itrow=corrops.begin();itrow!=itcol;itrow++){
       CorrelatorAtTimeInfo corrtv(*itrow,*itcol,timeval,true,subvevs,reweight);
       MCObsInfo obskey(corrtv,RealPart);
       jackvals[count++]=moh->getJackknifeSamplingValues(obskey);
       obskey.setToImaginaryPart();
       jackvals[count++]=moh->getJackknifeSamplingValues(obskey);
       CorrelatorAtTimeInfo corrt(*itrow,*itcol,timeval,true,false,false);
       moh->eraseData(MCObsInfo(corrtv,RealPart));
       moh->eraseData(MCObsInfo(corrtv,ImaginaryPart));
       moh->eraseData(MCObsInfo(corrt,RealPart));
       moh->eraseData(MCObsInfo(corrt,ImaginaryPart));}
    CorrelatorAtTimeInfo corrtv(*itcol,*itcol,timeval,true,subvevs,reweight);
    MCObsInfo diagkey(corrtv,RealPart);
    jackvals[count++]=moh->getJackknifeSamplingValues(diagkey);
    corr_diag_estimates[icol]=moh->getEstimate(diagkey);
    CorrelatorAtTimeInfo corrt(*itcol,*itcol,timeval,true,false,false);
    moh->eraseData(MCObsInfo(corrtv,RealPart));
    moh->eraseData(MCObsInfo(corrt,RealPart));}
 if (subvevs){
    for (itcol=corrops.begin();itcol!=corrops.end();itcol++){
       moh->eraseData(MCObsInfo(*itcol,RealPart,reweight));
       moh->eraseData(MCObsInfo(*itcol,ImaginaryPart,reweight));}}}
 catch(const std::exception& errmsg){
    throw(std::invalid_argument("Could not calculate jackknife sampling"));}
}



// **************************************************************


// Given a positive definite real symmetric matrix "A",
// this routine constructs its Cholesky decomposition
//                 A = L * transpose(L)
// where L is lower triangular.  Throws an exception if not successful.


void CholeskyDecomposer::getCholesky(const RealSymmetricMatrix& A,
                                     LowerTriangularMatrix<double>& L)
{
 int n=A.size();
 if (n==0){
    L.clear(); return;}
 int info;
 char uplo='L';

    // load A into lower triangle of mata in fortran format
    //    (column major; row index changes fastest)
 vector<double> mata(n*n);
 for (int row=0;row<n;++row)
 for (int col=0;col<=row;++col)
    mata[row+n*col]=A(row,col);

 dpotrf_(&uplo,&n,&mata[0],&n,&info);
 if (info<0){
    L.clear();
    throw(std::invalid_argument(" bad arguments in cholesky"));}
 else if (info>0){
    L.clear();
    throw(std::invalid_argument(" matrix not positive definite in cholesky"));}

 L.resize(n);
 for (int row=0;row<n;++row)
 for (int col=0;col<=row;++col)
    L(row,col)=mata[row+n*col];
}

// *************************************************************

   // Given a positive definite real symmetric matrix "A",
   // this routine constructs the Cholesky decomposition of the
   // inverse of A:
   //                 A^(-1) = transpose(L) * L
   // where L is lower triangular. Throws an exception if not successful.


void CholeskyDecomposer::getCholeskyOfInverse(const RealSymmetricMatrix& A,
                                      LowerTriangularMatrix<double>& L)
{
 try{
    getCholesky(A,L);}
 catch(const std::exception& errmsg){
    throw(std::invalid_argument(string("Failure in cholesky_of_inverse: ")
              +string(errmsg.what())));}
 int n=A.size();
 for (int i=0;i<n;i++){
    L(i,i)=1.0/L(i,i);
    for (int j=i+1;j<n;j++){
       double sum=0.0;
       for (int k=i;k<j;k++) sum-=L(j,k)*L(k,i);
       L(j,i)=sum/L(j,j);}}
}


// ************************************************************



template <>
double VectorPinner<double>::dot_prod(const double *avec,
                                      const double *bvec) const
{
 double res=0.0;
 for (uint i=0;i<m_veclength;++i)
    res+=avec[i]*bvec[i];
 return res;
}

template <>
std::complex<double> VectorPinner<std::complex<double> >::dot_prod(
                                      const std::complex<double> *avec,
                                      const std::complex<double> *bvec) const
{
 std::complex<double> res(0.0,0.0);
 for (uint i=0;i<m_veclength;++i)
    res+=conjugate(avec[i])*bvec[i];
 return res;
}


// *****************************************************************************

    //   Rescales the matrix "cormat" using the diagonal elements
    //   of the matrix "mat_scales" according to
    //
    //     cormat(i,j) / sqrt( |mat_scales(i,i)|*|mat_scales(j,j)| )


void doRescaleByDiagonals(ComplexHermitianMatrix& cormat,
                          const ComplexHermitianMatrix& mat_scales)
{
 int n=cormat.size();
 if (int(mat_scales.size())!=n)
    throw(std::invalid_argument("Size mismatch in doRescaleByDiagonals"));
 RVector scales(n);
 for (int k=0;k<n;k++)
    scales[k]=1.0/sqrt(std::abs(mat_scales(k,k).real()));
 for (int row=0;row<n;row++)
 for (int col=row;col<n;col++)
    cormat.put(row,col,cormat(row,col)*scales[row]*scales[col]);
}


void doRescaleByDiagonals(RealSymmetricMatrix& cormat,
                          const RealSymmetricMatrix& mat_scales)
{
 int n=cormat.size();
 if (int(mat_scales.size())!=n)
    throw(std::invalid_argument("Size mismatch in doRescaleByDiagonals"));
 RVector scales(n);
 for (int k=0;k<n;k++)
    scales[k]=1.0/sqrt(std::abs(mat_scales(k,k)));
 for (int row=0;row<n;row++)
 for (int col=row;col<n;col++)
    cormat(row,col)*=scales[row]*scales[col];
}


// *****************************************************************************

    //   Rescales the transformation matrix "R" using the
    //   diagonal elements of the matrix "mat_scales" according to
    //
    //     R(i,j) / sqrt( |mat_scales(i,i)| )


void doRescaleTransformation(CMatrix& R,
              const ComplexHermitianMatrix& mat_scales)
{
 int n=R.size(0);
 if (int(mat_scales.size())!=n)
    throw(std::invalid_argument("Size mismatch in doRescaleTransformation"));
 int np=R.size(1);
 RVector scales(n);
 for (int k=0;k<n;k++)
    scales[k]=1.0/sqrt(std::abs(mat_scales(k,k).real()));
 for (int row=0;row<n;row++)
 for (int col=0;col<np;col++)
    R.put(row,col,R(row,col)*scales[row]);
}

void doRescaleTransformation(RMatrix& R,
              const RealSymmetricMatrix& mat_scales)
{
 int n=R.size(0);
 if (int(mat_scales.size())!=n)
    throw(std::invalid_argument("Size mismatch in doRescaleTransformation"));
 int np=R.size(1);
 RVector scales(n);
 for (int k=0;k<n;k++)
    scales[k]=1.0/sqrt(std::abs(mat_scales(k,k)));
 for (int row=0;row<n;row++)
 for (int col=0;col<np;col++)
    R(row,col)*=scales[row];
}


// *************************************************************

     //  Takes Hermitian matrix "A" and replaces it with the "rotated"
     //  matrix   R^dagger A  R.  There is also a version that just
     //  evaluates the diagonal elements of the rotated matrix.

void doMatrixRotation(ComplexHermitianMatrix& A, const CMatrix& R)
{
 int n=R.size(0);
 int np=R.size(1);
 if (int(A.size())!=n)
    throw(std::invalid_argument("Matrix multiply size mismatch"));

 CMatrix AR(n,np);
 for (int i=0;i<n;i++)
 for (int j=0;j<np;j++){
    complex<double> tmp(0.0,0.0);
    for (int k=0;k<n;k++)
       tmp+=A(i,k)*R(k,j);
    AR(i,j)=tmp;}

 A.resize(np);
 for (int i=0;i<np;i++)
 for (int j=i;j<np;j++){
    complex<double> tmp(0.0,0.0);
    for (int k=0;k<n;k++)
       tmp+=conjugate(R(k,i))*AR(k,j);
    if (i!=j) A.put(i,j,tmp);
    else A.put(i,j,complex<double>(tmp.real(),0.0));}
}


void doMatrixRotation(const ComplexHermitianMatrix& A, const CMatrix& R,
                      RVector& Ardiag)
{
 int n=R.size(0);
 int np=R.size(1);
 if (int(A.size())!=n)
    throw(std::invalid_argument("Matrix multiply size mismatch"));

 CMatrix AR(n,np);
 for (int i=0;i<n;i++)
 for (int j=0;j<np;j++){
    complex<double> tmp(0.0,0.0);
    for (int k=0;k<n;k++)
       tmp+=A(i,k)*R(k,j);
    AR(i,j)=tmp;}

 Ardiag.resize(np);
 for (int i=0;i<np;i++){
    double tmp=0.0;
    for (int k=0;k<n;k++)
       tmp+=R(k,i).real()*AR(k,i).real()
           +R(k,i).imag()*AR(k,i).imag();
    Ardiag[i]=tmp;}
}


void doMatrixRotation(RealSymmetricMatrix& A, const RMatrix& R)
{
 int n=R.size(0);
 int np=R.size(1);
 if (int(A.size())!=n)
    throw(std::invalid_argument("Matrix multiply size mismatch"));

 RMatrix AR(n,np);
 for (int i=0;i<n;i++)
 for (int j=0;j<np;j++){
    double tmp=0.0;
    for (int k=0;k<n;k++)
       tmp+=A(i,k)*R(k,j);
    AR(i,j)=tmp;}

 A.resize(np);
 for (int i=0;i<np;i++)
 for (int j=i;j<np;j++){
    double tmp=0.0;
    for (int k=0;k<n;k++)
       tmp+=R(k,i)*AR(k,j);
    A(i,j)=tmp;}
}


void doMatrixRotation(const RealSymmetricMatrix& A, const RMatrix& R,
                      RVector& Ardiag)
{
 int n=R.size(0);
 int np=R.size(1);
 if (int(A.size())!=n)
    throw(std::invalid_argument("Matrix multiply size mismatch"));

 RMatrix AR(n,np);
 for (int i=0;i<n;i++)
 for (int j=0;j<np;j++){
    double tmp=0.0;
    for (int k=0;k<n;k++)
       tmp+=A(i,k)*R(k,j);
    AR(i,j)=tmp;}

 Ardiag.resize(np);
 for (int i=0;i<np;i++){
    double tmp=0.0;
    for (int k=0;k<n;k++)
       tmp+=R(k,i)*AR(k,i);
    Ardiag[i]=tmp;}
}


// ********************************************************************

     //  Takes vector "V" and replaces it with the rotated
     //  matrix   R^dagger V.


void doVectorRotation(CVector& V, const CMatrix& R)
{
 int n=R.size(0);
 int np=R.size(1);
 if (int(V.size())!=n)
    throw(std::invalid_argument("Matrix-vector multiply size mismatch"));
 CVector res(np);
 for (int i=0;i<np;i++){
    complex<double> tmp(0.0,0.0);
    for (int k=0;k<n;k++)
       tmp+=conjugate(R(k,i))*V[k];
    res[i]=tmp;}
 V=res;
}

void doVectorRotation(RVector& V, const RMatrix& R)
{
 int n=R.size(0);
 int np=R.size(1);
 if (int(V.size())!=n)
    throw(std::invalid_argument("Matrix-vector multiply size mismatch"));
 RVector res(np);
 for (int i=0;i<np;i++){
    double tmp=0.0;
    for (int k=0;k<n;k++)
       tmp+=R(k,i)*V[k];
    res[i]=tmp;}
 V=res;
}


// ********************************************************************

     //  Replaces V by R*V


void doMatrixMultiply(const CMatrix& R, CMatrix& V)
{
 int n=R.size(0);
 int np=V.size(1);
 int nk=R.size(1);
 if (int(V.size(0))!=nk)
    throw(std::invalid_argument("Matrix multiply size mismatch"));
 CMatrix RV(n,np);
 for (int i=0;i<n;i++)
 for (int j=0;j<np;j++){
    complex<double> tmp(0.0,0.0);
    for (int k=0;k<nk;k++)
       tmp+=R(i,k)*V(k,j);
    RV(i,j)=tmp;}
 V=RV;
}


void doMatrixMultiply(const RMatrix& R, RMatrix& V)
{
 int n=R.size(0);
 int np=V.size(1);
 int nk=R.size(1);
 if (int(V.size(0))!=nk)
    throw(std::invalid_argument("Matrix multiply size mismatch"));
 RMatrix RV(n,np);
 for (int i=0;i<n;i++)
 for (int j=0;j<np;j++){
    double tmp=0.0;
    for (int k=0;k<nk;k++)
       tmp+=R(i,k)*V(k,j);
    RV(i,j)=tmp;}
 V=RV;
}


// ********************************************************************

     //   outvec = inmat * invec

void multiply(CVector& outvec, const ComplexHermitianMatrix& inmat, const CVector& invec)
{
 uint nn=inmat.size();
 if (nn!=invec.size()) throw(std::invalid_argument("bad matrix-vector multiplying sizes"));
 outvec.resize(nn);
 for (uint row=0;row<nn;row++){
    complex<double> z(0.0,0.0);
    for (uint k=0;k<nn;k++)
       z+=inmat(row,k)*invec[k];
    outvec[row]=z;}
}



void multiply(RVector& outvec, const RealSymmetricMatrix& inmat, const RVector& invec)
{
 uint nn=inmat.size();
 if (nn!=invec.size()) throw(std::invalid_argument("bad matrix-vector multiplying sizes"));
 outvec.resize(nn);
 for (uint row=0;row<nn;row++){
    double z=0.0;
    for (uint k=0;k<nn;k++)
       z+=inmat(row,k)*invec[k];
    outvec[row]=z;}
}

     //   inner product of vectors

complex<double> dotProduct(const CVector& lvec, const CVector& rvec)
{
 uint nv=rvec.size();
 if (nv!=lvec.size()) throw(std::invalid_argument("Mismatch in vector sizes in dotProduct"));
 complex<double> res(0.0,0.0);
 for (uint k=0;k<nv;k++)
    res+=conjugate(lvec[k])*rvec[k];
 return res;
}


double dotProduct(const RVector& lvec, const RVector& rvec)
{
 uint nv=rvec.size();
 if (nv!=lvec.size()) throw(std::invalid_argument("Mismatch in vector sizes in dotProduct"));
 double res=0.0;
 for (uint k=0;k<nv;k++)
    res+=lvec[k]*rvec[k];
 return res;
}

     //   magnitude of inner product of vectors

double dotProductMagnitude(const CVector& lvec, const CVector& rvec)
{
 return std::abs(dotProduct(lvec,rvec));
}

double dotProductMagnitude(const RVector& lvec, const RVector& rvec)
{
 return std::abs(dotProduct(lvec,rvec));
}


     //   magnitude squared of inner product of vectors

double dotProductMagnitudeSquared(const CVector& lvec, const CVector& rvec)
{
 return std::norm(dotProduct(lvec,rvec));
}

double dotProductMagnitudeSquared(const RVector& lvec, const RVector& rvec)
{
 return sqr(dotProduct(lvec,rvec));
}


// ********************************************************************


void array_to_matrix(const Array<complex<double> >& in, CMatrix& out)
{
 if (in.numDimensions()!=2)
    throw(std::invalid_argument("Invalid array to matrix conversion"));
 uint nrow=in.size(0);
 uint ncol=in.size(1);
 out.resize(nrow,ncol);
 for (uint row=0;row<nrow;row++)
 for (uint col=0;col<ncol;col++)
    out(row,col)=in(row,col);
}

void array_to_matrix(const Array<complex<float> >& in, CMatrix& out)
{
 if (in.numDimensions()!=2)
    throw(std::invalid_argument("Invalid array to matrix conversion"));
 uint nrow=in.size(0);
 uint ncol=in.size(1);
 out.resize(nrow,ncol);
 for (uint row=0;row<nrow;row++)
 for (uint col=0;col<ncol;col++)
    out(row,col)=in(row,col);
}

void array_to_matrix(const Array<double>& in, RMatrix& out)
{
 if (in.numDimensions()!=2)
    throw(std::invalid_argument("Invalid array to matrix conversion"));
 uint nrow=in.size(0);
 uint ncol=in.size(1);
 out.resize(nrow,ncol);
 for (uint row=0;row<nrow;row++)
 for (uint col=0;col<ncol;col++)
    out(row,col)=in(row,col);
}

void array_to_matrix(const Array<float>& in, RMatrix& out)
{
 if (in.numDimensions()!=2)
    throw(std::invalid_argument("Invalid array to matrix conversion"));
 uint nrow=in.size(0);
 uint ncol=in.size(1);
 out.resize(nrow,ncol);
 for (uint row=0;row<nrow;row++)
 for (uint col=0;col<ncol;col++)
    out(row,col)=in(row,col);
}

void array_to_matrix(const Array<double>& in, CMatrix& out)
{
 if ((in.numDimensions()!=2)||((in.size(1)%2)!=0))
    throw(std::invalid_argument("Invalid array to matrix conversion"));
 uint nrow=in.size(0);
 uint ncol=in.size(1)/2;
 out.resize(nrow,ncol);
 for (uint row=0;row<nrow;row++)
 for (uint col=0;col<ncol;col++)
    out(row,col)=complex<double>(in(row,col),in(row,col+ncol));
}

void array_to_matrix(const Array<float>& in, CMatrix& out)
{
 if ((in.numDimensions()!=2)||((in.size(1)%2)!=0))
    throw(std::invalid_argument("Invalid array to matrix conversion"));
 uint nrow=in.size(0);
 uint ncol=in.size(1)/2;
 out.resize(nrow,ncol);
 for (uint row=0;row<nrow;row++)
 for (uint col=0;col<ncol;col++)
    out(row,col)=complex<double>(in(row,col),in(row,col+ncol));
}

void matrix_to_array(const CMatrix& in, Array<complex<double> >& out)
{
 uint nrow=in.size(0);
 uint ncol=in.size(1);
 out.resize(nrow,ncol);
 for (uint row=0;row<nrow;row++)
 for (uint col=0;col<ncol;col++)
    out(row,col)=in(row,col);
}

void matrix_to_array(const CMatrix& in, Array<complex<float> >& out)
{
 uint nrow=in.size(0);
 uint ncol=in.size(1);
 out.resize(nrow,ncol);
 for (uint row=0;row<nrow;row++)
 for (uint col=0;col<ncol;col++)
    out(row,col)=in(row,col);
}

void matrix_to_array(const RMatrix& in, Array<double>& out)
{
 uint nrow=in.size(0);
 uint ncol=in.size(1);
 out.resize(nrow,ncol);
 for (uint row=0;row<nrow;row++)
 for (uint col=0;col<ncol;col++)
    out(row,col)=in(row,col);
}

void matrix_to_array(const RMatrix& in, Array<float>& out)
{
 uint nrow=in.size(0);
 uint ncol=in.size(1);
 out.resize(nrow,ncol);
 for (uint row=0;row<nrow;row++)
 for (uint col=0;col<ncol;col++)
    out(row,col)=in(row,col);
}


void matrix_to_array(const CMatrix& in, Array<double>& out)
{
 uint nrow=in.size(0);
 uint ncol=in.size(1);
 out.resize(nrow,2*ncol);
 for (uint row=0;row<nrow;row++)
 for (uint col=0;col<ncol;col++){
    out(row,col)=in(row,col).real();
    out(row,col+ncol)=in(row,col).imag();}
}

void matrix_to_array(const CMatrix& in, Array<float>& out)
{
 uint nrow=in.size(0);
 uint ncol=in.size(1);
 out.resize(nrow,2*ncol);
 for (uint row=0;row<nrow;row++)
 for (uint col=0;col<ncol;col++){
    out(row,col)=in(row,col).real();
    out(row,col+ncol)=in(row,col).imag();}
}

void array_to_vector(const Array<double>& in, std::vector<double>& out)
{
 uint n=in.size();
 out.resize(n);
 for (uint k=0;k<n;k++)
    out[k]=in[k];
}

void array_to_RVector(const Array<double>& in, RVector& out)
{
 uint n=in.size();
 out.resize(n);
 for (uint k=0;k<n;k++)
    out[k]=in[k];
}

void vector_to_array(const std::vector<double>& in, Array<double>& out)
{
 uint n=in.size();
 out.resize(n);
 for (uint k=0;k<n;k++)
    out[k]=in[k];
}

void RVector_to_array(const RVector& in, Array<double>& out)
{
 uint n=in.size();
 out.resize(n);
 for (uint k=0;k<n;k++)
    out[k]=in[k];
}


   //  returns a vector of integer times in ascending order from
   //  tmin to tmax, excluding any values contained in "texclude"

vector<uint> form_tvalues(uint tmin, uint tmax,
                          const vector<int>& texclude)
{
 set<uint> tvals;  // values will automatically be sorted in set
 for (uint tt=tmin;tt<=tmax;tt++){
    tvals.insert(tt);}
 for (uint k=0;k<texclude.size();k++){
    tvals.erase(texclude[k]);}
 vector<uint> result(tvals.begin(),tvals.end());
 if (result.size()<4) throw(std::invalid_argument("Time range too small"));
    // should be sorted already, but double check that it is sorted
 for (uint k=1;k<result.size();k++){
    if (result[k-1]>=result[k])
       throw(std::invalid_argument("Not sorted but should be!"));}
 return result;
}


// ********************************************************************


void doSquareByBins(MCObsHandler& moh, const MCObsInfo& obs_in, const MCObsInfo& obs_out)
{
 const Vector<double>& inbins=moh.getBins(obs_in);
 int nbins=inbins.size();
 Vector<double> sqvalues(nbins);
 for (int bin=0;bin<nbins;bin++)
    sqvalues[bin]=inbins[bin]*inbins[bin];
 moh.putBins(obs_out,sqvalues);
}


void doSquareBySamplings(MCObsHandler& moh, const MCObsInfo& obs_in, const MCObsInfo& obs_out)
{
 for (moh.setSamplingBegin();!moh.isSamplingEnd();moh.setSamplingNext()){
    double val=moh.getCurrentSamplingValue(obs_in);
    moh.putCurrentSamplingValue(obs_out,val*val);}
}


void doSquareRootByBins(MCObsHandler& moh, const MCObsInfo& obs_in, const MCObsInfo& obs_out)
{
 const Vector<double>& inbins=moh.getBins(obs_in);
 int nbins=inbins.size();
 Vector<double> sqvalues(nbins);
 for (int bin=0;bin<nbins;bin++)
   sqvalues[bin]=sqrt(inbins[bin]);
 moh.putBins(obs_out,sqvalues);
}


void doSquareRootBySamplings(MCObsHandler& moh, const MCObsInfo& obs_in, const MCObsInfo& obs_out)
{
 for (moh.setSamplingBegin();!moh.isSamplingEnd();moh.setSamplingNext()){
    double val=moh.getCurrentSamplingValue(obs_in);
    moh.putCurrentSamplingValue(obs_out,sqrt(val));}
}


void doRatioByBins(MCObsHandler& moh, const MCObsInfo& obs_numer, const MCObsInfo& obs_denom,
                   const MCObsInfo& obs_ratio)
{
 const Vector<double>& numerbins=moh.getBins(obs_numer);
 const Vector<double>& denombins=moh.getBins(obs_denom);
 int nbins=numerbins.size();
 Vector<double> ratiovalues(nbins);
 for (int bin=0;bin<nbins;bin++)
    ratiovalues[bin]=numerbins[bin]/denombins[bin];
 moh.putBins(obs_ratio,ratiovalues);
}


void doRatioBySamplings(MCObsHandler& moh, const MCObsInfo& obs_numer, const MCObsInfo& obs_denom,
                        const MCObsInfo& obs_ratio)
{
 for (moh.setSamplingBegin();!moh.isSamplingEnd();moh.setSamplingNext()){
    double ratiovalue=moh.getCurrentSamplingValue(obs_numer)
                     /moh.getCurrentSamplingValue(obs_denom);
    moh.putCurrentSamplingValue(obs_ratio,ratiovalue);}
}


void doLinearSuperpositionByBins(MCObsHandler& moh, std::vector<MCObsInfo>& suminfos,
                   std::vector<double>& sumcoefs, const MCObsInfo& obs_superposition)
{
 int nsummands=suminfos.size();
 vector<const Vector<double>* > bins(nsummands);
 for (int k=0;k<nsummands;k++)
    bins[k]=&(moh.getBins(suminfos[k]));
 int nbins=bins[0]->size();
 Vector<double> result(nbins);
 for (int bin=0;bin<nbins;bin++){
    double temp=0.0;
    for (int k=0;k<nsummands;k++)
       temp+=sumcoefs[k]*(*(bins[k]))[bin];
    result[bin]=temp;}
 moh.putBins(obs_superposition,result);
}


void doLinearSuperpositionBySamplings(MCObsHandler& moh, std::vector<MCObsInfo>& suminfos,
                   std::vector<double>& sumcoefs, const MCObsInfo& obs_superposition)
{
 int nsummands=suminfos.size();
 for (moh.setSamplingBegin();!moh.isSamplingEnd();moh.setSamplingNext()){
    double result=0.0;
    for (int k=0;k<nsummands;k++)
       result+=sumcoefs[k]*moh.getCurrentSamplingValue(suminfos[k]);
    moh.putCurrentSamplingValue(obs_superposition,result);}
}


void doDispersionBySamplings(MCObsHandler& moh, const MCObsInfo& anisotropy_key,
                             const MCObsInfo& restmasssquared_key, double psqfactor,
                             const MCObsInfo& Esqinfo)
{
 for (moh.setSamplingBegin();!moh.isSamplingEnd();moh.setSamplingNext()){
    double m0sq=moh.getCurrentSamplingValue(restmasssquared_key);
    double xi=moh.getCurrentSamplingValue(anisotropy_key);
    double Esq=m0sq+psqfactor/(xi*xi);
    moh.putCurrentSamplingValue(Esqinfo,Esq);}
}

void doBoostBySamplings(MCObsHandler& moh, const MCObsInfo& restmass_key,
			const MCObsInfo& anisotropy_key, double psqfactor,
			const MCObsInfo& Eboosted)
{
 for (moh.setSamplingBegin();!moh.isSamplingEnd();moh.setSamplingNext()){
    double m0=moh.getCurrentSamplingValue(restmass_key);
    double xi=moh.getCurrentSamplingValue(anisotropy_key);
    double Esq=m0*m0+psqfactor/(xi*xi);
    moh.putCurrentSamplingValue(Eboosted,sqrt(Esq));}
}

void doBoostBySamplings(MCObsHandler& moh, const MCObsInfo& restmass_key,
			double psqfactor, const MCObsInfo& Eboosted)
{
 for (moh.setSamplingBegin();!moh.isSamplingEnd();moh.setSamplingNext()){
    double m0=moh.getCurrentSamplingValue(restmass_key);
    double Esq=m0*m0+psqfactor;
    moh.putCurrentSamplingValue(Eboosted,sqrt(Esq));}
}

// ********************************************************************<|MERGE_RESOLUTION|>--- conflicted
+++ resolved
@@ -308,15 +308,9 @@
 
 
 
-<<<<<<< HEAD
-void getCorrelatorEstimates(MCObsHandler *moh, const CorrelatorInfo& corr,
-                  bool hermitian, bool subtract_vev, ComplexArg arg,
-                  SamplingMode mode, map<int,MCEstimate>& results)
-=======
 void getCorrelatorEstimates(MCObsHandler *moh, const CorrelatorInfo& corr, 
                   bool hermitian, bool subtract_vev, bool reweight,
                   ComplexArg arg, SamplingMode mode, map<int,MCEstimate>& results)
->>>>>>> b1696ec4
 {
  results.clear();
  if (!subtract_vev){
@@ -398,12 +392,8 @@
  bool herm=orig_cormat->isHermitian();
  if (!herm){
     throw(std::invalid_argument("CorrelatorMatrix must be Hermitian for this case"));}
-<<<<<<< HEAD
- bool subtract_vevs=orig_cormat->subtractVEV();
-=======
  bool subtract_vevs=orig_cormat->subtractVEV();  
  bool reweight=orig_cormat->reweight();  
->>>>>>> b1696ec4
  cormat_estimates.resize(nops);
  int row=0;
  for (set<OperatorInfo>::const_iterator snk=corrops.begin();snk!=corrops.end();snk++,row++){
@@ -469,12 +459,8 @@
  try{
  const set<OperatorInfo>& corrops=orig_cormat->getOperators();
  uint nops=orig_cormat->getNumberOfOperators();
-<<<<<<< HEAD
- bool subtract_vevs=orig_cormat->subtractVEV();
-=======
  bool subtract_vevs=orig_cormat->subtractVEV();  
  bool reweight=orig_cormat->reweight();  
->>>>>>> b1696ec4
  if (!subtract_vevs){
     throw(std::invalid_argument("CorrelatorMatrix must have VEV subtractions for this case"));}
  vevs.resize(nops);
@@ -517,12 +503,8 @@
  bool herm=orig_cormat->isHermitian();
  if (!herm){
     throw(std::invalid_argument("CorrelatorMatrix must be Hermitian for this case"));}
-<<<<<<< HEAD
- bool subtract_vevs=orig_cormat->subtractVEV();
-=======
  bool subtract_vevs=orig_cormat->subtractVEV();  
  bool reweight=orig_cormat->reweight();  
->>>>>>> b1696ec4
  cormat_estimates.resize(nops);
  int row=0;
  for (set<OperatorInfo>::const_iterator snk=corrops.begin();snk!=corrops.end();snk++,row++){
@@ -571,12 +553,8 @@
  try{
  const set<OperatorInfo>& corrops=orig_cormat->getOperators();
  uint nops=orig_cormat->getNumberOfOperators();
-<<<<<<< HEAD
- bool subtract_vevs=orig_cormat->subtractVEV();
-=======
  bool subtract_vevs=orig_cormat->subtractVEV();  
  bool reweight=orig_cormat->reweight();  
->>>>>>> b1696ec4
  if (!subtract_vevs){
     throw(std::invalid_argument("CorrelatorMatrix must have VEV subtractions for this case"));}
  vevs.resize(nops);
@@ -632,12 +610,8 @@
 {
  try{
  const set<OperatorInfo>& corrops=cormat.getOperators();
-<<<<<<< HEAD
- bool subtract_vevs=cormat.subtractVEV();
-=======
  bool subtract_vevs=cormat.subtractVEV();  
  bool reweight=cormat.reweight();  
->>>>>>> b1696ec4
  if (!subtract_vevs){
     throw(std::invalid_argument("CorrelatorMatrix must have VEV subtractions for this case"));}
  for (set<OperatorInfo>::const_iterator it=corrops.begin();it!=corrops.end();it++){
@@ -668,12 +642,8 @@
  bool herm=cormat.isHermitian();
  if (!herm){
     throw(std::invalid_argument("CorrelatorMatrix must be Hermitian for this case"));}
-<<<<<<< HEAD
- bool subtract_vevs=cormat.subtractVEV();
-=======
  bool subtract_vevs=cormat.subtractVEV();  
  bool reweight=cormat.reweight();  
->>>>>>> b1696ec4
  corrdiag_estimates.resize(nops);
  int row=0;
  for (set<OperatorInfo>::const_iterator snk=corrops.begin();snk!=corrops.end();snk++,row++){
@@ -710,15 +680,9 @@
    //  with efftype 0 and 1, and somewhat redundant with efftypes 2,3).
 
 
-<<<<<<< HEAD
-void getEffectiveEnergy(MCObsHandler *moh, const CorrelatorInfo& corr,
-                  bool hermitian, bool subtract_vev, ComplexArg arg,
-                  SamplingMode mode, uint step,
-=======
 void getEffectiveEnergy(MCObsHandler *moh, const CorrelatorInfo& corr, 
                   bool hermitian, bool subtract_vev, bool reweight,
                   ComplexArg arg, SamplingMode mode, uint step, 
->>>>>>> b1696ec4
                   uint efftype, map<int,MCEstimate>& results,
                   double subtract_const)
 {
