#include "task_utils.h"
#include "stopwatch.h"
using namespace std;


// *************************************************************************


bool read_arg_type(XMLHandler& xmlin, ComplexArg& arg)
{
 arg=RealPart;
 XMLHandler xmlt(xmlin);
 int na=xml_child_tag_count(xmlt,"Arg");
 if (na>1) throw(std::invalid_argument("Invalid Arg tag"));
 else if (na==0) return false;
 string reply;
 if (xmlreadifchild(xmlt,"Arg",reply)){
    if ((reply=="ImaginaryPart")||(reply=="Im")) arg=ImaginaryPart;
    else if ((reply=="RealPart")||(reply=="Re")) arg=RealPart;
    else throw(std::invalid_argument("Invalid Arg tag"));
    return true;}
 return false;
}


  //   Using a combination of Newton-Raphson and bisection, finds the
  //   root of a function f(x) bracketed between x1 and x2.  The root, returned
  //   as the function value, will be refined until its accuracy is known
  //   within +/- xacc.  "funcd" is a user-supplied routine that
  //   returns both the function value and its derivative.  The object of type T
  //   must have a member function  .eval_func_and_deriv(double,double&,double&)

double rtsafe(FuncAndDerivSingleVar& funcd, double x1, double x2, double xacc, 
              unsigned int maxit)
{
 int j;
 double df,dx,dxold,f,fh,fl;
 double temp,xh,xl,rts;

 funcd(x1,fl,df);
 funcd(x2,fh,df);
 if ((fl > 0.0 && fh > 0.0) || (fl < 0.0 && fh < 0.0))
    throw(std::invalid_argument("Root must be bracketed in rtsafe"));
 if (fl == 0.0) return x1;
 if (fh == 0.0) return x2;
 if (fl < 0.0) {
    xl=x1; xh=x2;} 
 else {
    xh=x1; xl=x2;}
 rts=0.5*(x1+x2);
 dxold=std::abs(x2-x1);
 dx=dxold;
 funcd(rts,f,df);
 for (j=1;j<=int(maxit);j++) {
    if ((((rts-xh)*df-f)*((rts-xl)*df-f) >= 0.0)
       || (std::abs(2.0*f) > std::abs(dxold*df))) {
       dxold=dx;
       dx=0.5*(xh-xl);
       rts=xl+dx;
       if (xl == rts) return rts;
    } else {
       dxold=dx;
       dx=f/df;
       temp=rts;
       rts -= dx;
       if (temp == rts) return rts;
    }
    if (std::abs(dx) < xacc) return rts;
    funcd(rts,f,df);
    if (f < 0.0)
       xl=rts;
    else
       xh=rts;
 }
 throw(std::invalid_argument("Maximum number of iterations exceeded in rtsafe"));
 return 0.0;
}


// ****************************************************




EffectiveEnergyCalculator::EffectiveEnergyCalculator(
               unsigned int in_step, unsigned int in_Textent,
               unsigned int in_type)
      :  step(in_step), Textent(in_Textent), type(in_type)
{
 if (Textent<8) 
    throw(std::invalid_argument("Invalid Textent in EffectiveEnergyCalculator"));
 if ((step<1)||(step>Textent/4))
    throw(std::invalid_argument("Invalid time step in EffectiveEnergyCalculator"));
 if (type>3)
    throw(std::invalid_argument("Invalid type in EffectiveEnergyCalculator"));
}


bool EffectiveEnergyCalculator::calculate(double& value, int tvalue, double corr, 
                                          double corrstep, double corrbackstep)
{
 value=-1.0;
 if (type==0){            
                   // C(t) = A*exp(-m*t)
    return forward_effcalc(corr,corrstep,step,value);}
 else if (type==1){             
                   // C(t) = A*(exp(-m*t)+exp(-m*(T-t)))
    return timesym_effcalc(corr,corrstep,step,tvalue,Textent,value);}
 else if (type==2){
                   // C(t) = A*exp(-m*t) + B0
    return forward_effcalc_with_const(corr,corrstep,corrbackstep,step,value);}
 else if (type==3){
                   // C(t) = A*(exp(-m*t)+exp(-m*(T-t))) + B0
    return timesym_effcalc_with_const(corr,corrstep,corrbackstep,step,tvalue,Textent,value);}
 return false;
}

bool EffectiveEnergyCalculator::calculate(double& value, uint tvalue, double corr, 
                                          double corrstep, double corrbackstep)
{
 value=-1.0;
 if (type==0){            
                   // C(t) = A*exp(-m*t)
    return forward_effcalc(corr,corrstep,step,value);}
 else if (type==1){             
                   // C(t) = A*(exp(-m*t)+exp(-m*(T-t)))
    return timesym_effcalc(corr,corrstep,step,int(tvalue),Textent,value);}
 else if (type==2){
                   // C(t) = A*exp(-m*t) + B0
    return forward_effcalc_with_const(corr,corrstep,corrbackstep,step,value);}
 else if (type==3){
                   // C(t) = A*(exp(-m*t)+exp(-m*(T-t))) + B0
    return timesym_effcalc_with_const(corr,corrstep,corrbackstep,step,int(tvalue),Textent,value);}
 return false;
}

bool EffectiveEnergyCalculator::calculate(double& value, double tvalue, double corr, 
                                          double corrstep, double corrbackstep)
{
 value=-1.0;
 if (type==0){            
                   // C(t) = A*exp(-m*t)
    return forward_effcalc(corr,corrstep,step,value);}
 else if (type==1){             
                   // C(t) = A*(exp(-m*t)+exp(-m*(T-t)))
    return timesym_effcalc(corr,corrstep,step,tvalue,Textent,value);}
 else if (type==2){
                   // C(t) = A*exp(-m*t) + B0
    return forward_effcalc_with_const(corr,corrstep,corrbackstep,step,value);}
 else if (type==3){
                   // C(t) = A*(exp(-m*t)+exp(-m*(T-t))) + B0
    return timesym_effcalc_with_const(corr,corrstep,corrbackstep,step,tvalue,Textent,value);}
 return false;
}

    //  Routines below compute the "effective energy" for different
    //  assumed correlator forms.  Result is returned in "effenergy"
    //  and routines return "true" if successful, "false" otherwise

               // C(t) = A*exp(-m*t):   corr = C(t),  corrstep = C(t+step)

bool EffectiveEnergyCalculator::forward_effcalc(
                                double corr, double corrstep, uint step, double& effenergy)
{
 double r=corrstep/corr;
 if (r<=0.0) return false;
 effenergy=-log(r)/double(step);
 return true;
}

               // C(t) = A*exp(-m*t) + B0:   corr = C(t),  corrforwardstep = C(t+step)
               //                            corrbackstep = C(t-step)

bool EffectiveEnergyCalculator::forward_effcalc_with_const(
                                double corr, double corrforwardstep, double corrbackstep, 
                                uint step, double& effenergy)
{
 double r=(corrforwardstep-corr)/(corr-corrbackstep);
 if (r<=0.0) return false;
 effenergy=-log(r)/double(step);
 return true;
}

      // C(t) = A*(exp(-m*t)+exp(-m*(T-t))):   corr = C(tval),  corrstep = C(tval+step)
      //
      // Method:  must solve       C(t+s)      A*(exp(-m*(t+s))+exp(-m*(T-t-s)))
      //                      r =  ------  =   ---------------------------------
      //                            C(t)          A*(exp(-m*t)+exp(-m*(T-t)))
      //
      //  Define b = exp(-m)  and K = T-2*t, then solve for b below:
      //
      //                   (1+b^K)*r-b^s-b^(K-s) = 0

template <typename T>
bool EffectiveEnergyCalculator::timesym_effcalc(
                                double corr, double corrstep, uint step, 
                                T tvalue, uint Textent,  double& effenergy)
{
 if ((tvalue<0)||(tvalue>=(int(Textent)-int(step)))) return false;
 double r; T k;
 if (tvalue<(int(Textent)/2)){
    k=T(Textent)-2*tvalue;
    r=corrstep/corr;}
 else{
    T tt=Textent-tvalue-step;
    k=T(Textent)-2*tt;
    r=corr/corrstep;}
 if ((r<0.0)||(r>=1.0)) return false;
 PeriodicExpFuncDeriv<T> funcd(r,step,k);

 double sb=std::pow(r,1.0/double(step)); // initial guess
 double f,df;
 funcd(sb,f,df);
 double bstep=-f/df;
 double sa=sb+2.0*bstep;
 double fnext,dfnext;
 funcd(sa,fnext,dfnext);
 int bcount=0;
   //  try to bracket the solution
 while (f*fnext>0){
    sa+=bstep; 
    if ((sa<=0.0)||(sa>=1.0)||(bcount>=30)) return false;  // could not bracket
    bcount++;
    funcd(sa,fnext,dfnext);}
 double acc=1e-10;
 unsigned int maxit=200;
 try{
    double s=rtsafe(funcd,sa,sb,acc,maxit);
    effenergy=-log(s);
    return true;}
 catch(const std::exception& xp){
    return false;}
}



      // C(t) = A*(exp(-m*t)+exp(-m*(T-t))) + B0:   corr = C(t),  corrforwardstep = C(t+step)
      //                                            corrbackstep = C(t-step)  
      //
      // Method:  must solve       C(t+s)-C(t)  
      //                      r =  ------------ 
      //                            C(t)-C(t-s) 
      //
      //  Define b = exp(-m)  and K = T-2*t,  then solve for b below:
      //
      //                   (1-b^(K+s))*r-b^s+b^K = 0

template <typename T>
bool EffectiveEnergyCalculator::timesym_effcalc_with_const(
                                double corr, double corrforwardstep, double corrbackstep, 
                                uint step, T tvalue, uint Textent,  double& effenergy)
{
 if ((tvalue<0)||(tvalue>=(int(Textent)-2*int(step)))) return false;
 double r; T k;
 if (tvalue<(int(Textent)/2)){
    k=T(Textent)-2*tvalue;
    r=(corrforwardstep-corr)/(corr-corrbackstep);}
 else{
    T tt=Textent-tvalue;
    k=T(Textent)-2*tt;
    r=(corrbackstep-corr)/(corr-corrforwardstep);}
 if ((r<0.0)||(r>=1.0)) return false;
 PeriodicExp2FuncDeriv<T> funcd(r,step,k);

 double sb=std::pow(r,1.0/double(step)); // initial guess
 double f,df;
 funcd(sb,f,df);
 double bstep=-f/df;
 double sa=sb+2.0*bstep;
 double fnext,dfnext;
 funcd(sa,fnext,dfnext);
 int bcount=0;
   //  try to bracket the solution
 while (f*fnext>0){
    sa+=bstep; 
    if ((sa<=0.0)||(sa>=1.0)||(bcount>=30)) return false;  // could not bracket
    bcount++;
    funcd(sa,fnext,dfnext);}
 double acc=1e-10;
 unsigned int maxit=200;
 try{
    double s=rtsafe(funcd,sa,sb,acc,maxit);
    effenergy=-log(s);
    return true;}
 catch(const std::exception& xp){
    return false;}
}


// ***************************************************************************************

   //  Reads temporal correlator data and returns vector time separations 
   //  that have all Monte Carlo measurements available

void getCorrelatorAvailableTimes(MCObsHandler *moh,
                                 set<uint>& timesavailable,
                                 const CorrelatorInfo& corr, bool hermitian,
                                 ComplexArg arg)
{
 timesavailable.clear();
 CorrelatorAtTimeInfo corrt(corr,0,hermitian);
 for (uint tval=0;tval<moh->getLatticeTimeExtent();tval++){
    corrt.resetTimeSeparation(tval);
//    if (moh->queryBins(MCObsInfo(corrt,arg))) timesavailable.insert(tval);}
    if (moh->queryFullAndSamplings(MCObsInfo(corrt,arg))) timesavailable.insert(tval);}
}




void getCorrelatorEstimates(MCObsHandler *moh, const CorrelatorInfo& corr, 
                  bool hermitian, bool subtract_vev, ComplexArg arg, 
                  SamplingMode mode, map<int,MCEstimate>& results)
{
 results.clear();
 if (!subtract_vev){

    CorrelatorAtTimeInfo corrt(corr,0,hermitian,false);
    for (uint tval=0;tval<moh->getLatticeTimeExtent();tval++){
       corrt.resetTimeSeparation(tval);
       MCObsInfo obskey(corrt,arg);
       try{
//          if (moh->queryBins(obskey)){
          if (moh->queryFullAndSamplings(obskey,mode)){
             MCEstimate est=moh->getEstimate(obskey,mode);  // reads bins
             results.insert(make_pair(tval,est));}}
       catch(const std::exception& xp){}} }

 else{

    moh->setSamplingMode(mode);
    set<int> tavail;
    CorrelatorAtTimeInfo corrt(corr,0,hermitian,false);
    CorrelatorAtTimeInfo corrtv(corr,0,hermitian,true);
    MCObsInfo src_re_info(corr.getSource(),RealPart);
    MCObsInfo snk_re_info(corr.getSink(),RealPart);
#ifdef COMPLEXNUMBERS
    MCObsInfo src_im_info(corr.getSource(),ImaginaryPart);
    MCObsInfo snk_im_info(corr.getSink(),ImaginaryPart);
    if ((!moh->queryFullAndSamplings(src_re_info))||(!moh->queryFullAndSamplings(src_im_info))
        ||(!moh->queryFullAndSamplings(snk_re_info))||(!moh->queryFullAndSamplings(snk_im_info)))
       return;
#else
    if ((!moh->queryFullAndSamplings(src_re_info))||(!moh->queryFullAndSamplings(snk_re_info)))
       return;
#endif
    for (uint tval=0;tval<moh->getLatticeTimeExtent();tval++){
       corrt.resetTimeSeparation(tval);
       if (moh->queryFullAndSamplings(MCObsInfo(corrt,arg))) tavail.insert(tval);}
    for (moh->begin();!moh->end();++(*moh)){
       double vev=0.0;
       double src_re=moh->getCurrentSamplingValue(src_re_info);
       double snk_re=moh->getCurrentSamplingValue(snk_re_info);
#ifdef COMPLEXNUMBERS
       double src_im=moh->getCurrentSamplingValue(src_im_info);
       double snk_im=moh->getCurrentSamplingValue(snk_im_info);
       if (arg==RealPart)
          vev=snk_re*src_re+snk_im*src_im;
       else
          vev=snk_im*src_re-snk_re*src_im;
#else
       vev=snk_re*src_re;
#endif
       for (set<int>::const_iterator it=tavail.begin();it!=tavail.end();it++){
          corrt.resetTimeSeparation(*it);
          corrtv.resetTimeSeparation(*it);
          MCObsInfo obskey(corrt,arg);
          double corrval=moh->getCurrentSamplingValue(obskey)-vev; 
          moh->putCurrentSamplingValue(MCObsInfo(corrtv,arg),corrval,true);}}
    for (set<int>::const_iterator it=tavail.begin();it!=tavail.end();it++){
       corrtv.resetTimeSeparation(*it);
       MCEstimate est=moh->getEstimate(MCObsInfo(corrtv,arg));
       results.insert(make_pair(*it,est));}}

}


 // ******************************************************************


#ifdef COMPLEXNUMBERS

void getHermCorrelatorMatrixAtTime_CurrentSampling(MCObsHandler *moh, 
                  const CorrelatorMatrixInfo* cormat, uint timeval,
                  ComplexHermitianMatrix& cormat_estimates,
                  const CorrelatorMatrixInfo* orig_cormat, 
                  const TransMatrix* orig_trans)
{
 try{
 const set<OperatorInfo>& corrops=orig_cormat->getOperators();
 uint nops=orig_cormat->getNumberOfOperators();
 bool herm=orig_cormat->isHermitian();
 if (!herm){
    throw(std::invalid_argument("CorrelatorMatrix must be Hermitian for this case"));}
 bool subtract_vevs=orig_cormat->subtractVEV();  
 cormat_estimates.resize(nops);
 int row=0;
 for (set<OperatorInfo>::const_iterator snk=corrops.begin();snk!=corrops.end();snk++,row++){
    int col=row;
    for (set<OperatorInfo>::const_iterator src=snk;src!=corrops.end();src++,col++){
       CorrelatorAtTimeInfo corrt(*snk,*src,timeval,herm,subtract_vevs);
       MCObsInfo obskey(corrt,RealPart);
       if (src==snk){
          double cor_re=moh->getCurrentSamplingValue(obskey);  // reads data, subtracts vevs
          cormat_estimates.put(row,col,std::complex<double>(cor_re,0.0));}
       else{
          double tmp, cor_re=0.0; uint k=0;
          if (moh->getCurrentSamplingValueMaybe(obskey,tmp)){
             cor_re+=tmp; k++;}
          CorrelatorAtTimeInfo corrt2(*src,*snk,timeval,herm,subtract_vevs);
          MCObsInfo obskey2(corrt2,RealPart);
          if (moh->getCurrentSamplingValueMaybe(obskey2,tmp)){
             cor_re+=tmp; k++;}
          if (k==2) cor_re*=0.5;
          else if (k==0){
             throw(std::runtime_error(string("getCurrentSampling failed for real part of correlation matrix element ")
                +corrt.str()));}
          obskey.setToImaginaryPart();
          obskey2.setToImaginaryPart();
          double cor_im=0.0; k=0;
          if (moh->getCurrentSamplingValueMaybe(obskey,tmp)){
             cor_im+=tmp; k++;}
          if (moh->getCurrentSamplingValueMaybe(obskey2,tmp)){
             cor_im-=tmp; k++;}
          if (k==2) cor_im*=0.5;
          else if (k==0){
             throw(std::runtime_error(string("getCurrentSampling failed for imag part of correlation matrix element ")
                +corrt.str()));}
          cormat_estimates.put(row,col,std::complex<double>(cor_re,cor_im));}}}
 if (orig_cormat!=cormat){
    doMatrixRotation(cormat_estimates,*orig_trans);
      // put bins of correlator matrix of improved operators into memory
    const set<OperatorInfo>& corriops=cormat->getOperators();
    row=0;
    for (set<OperatorInfo>::const_iterator snk=corriops.begin();snk!=corriops.end();snk++,row++){
       int col=row;
       for (set<OperatorInfo>::const_iterator src=snk;src!=corriops.end();src++,col++){
          CorrelatorAtTimeInfo corrt(*snk,*src,timeval,herm,subtract_vevs);
          MCObsInfo obskey(corrt,RealPart);
          if (src==snk){
             moh->putCurrentSamplingValue(obskey,cormat_estimates(row,col).real());}
          else{
             moh->putCurrentSamplingValue(obskey,cormat_estimates(row,col).real());
             obskey.setToImaginaryPart();
             moh->putCurrentSamplingValue(obskey,cormat_estimates(row,col).imag());}}}}}
 catch(const std::exception& errmsg){
    cormat_estimates.clear();
    throw(std::invalid_argument(string("Error in getHermCorrelatorMatrixAtTime_CurrentSampling: ")
            +string(errmsg.what())));}
}


void getHermCorrelatorMatrixVEVs_CurrentSampling(MCObsHandler *moh, 
                  const CorrelatorMatrixInfo* cormat, CVector& vevs,
                  const CorrelatorMatrixInfo* orig_cormat, 
                  const TransMatrix* orig_trans)
{
 try{
 const set<OperatorInfo>& corrops=orig_cormat->getOperators();
 uint nops=orig_cormat->getNumberOfOperators();
 bool subtract_vevs=orig_cormat->subtractVEV();  
 if (!subtract_vevs){
    throw(std::invalid_argument("CorrelatorMatrix must have VEV subtractions for this case"));}
 vevs.resize(nops);
 uint count=0;
 for (set<OperatorInfo>::const_iterator it=corrops.begin();it!=corrops.end();it++,count++){
    MCObsInfo obskey(*it,RealPart);
    double vev_re=moh->getCurrentSamplingValue(obskey);
    obskey.setToImaginaryPart();
    double vev_im=moh->getCurrentSamplingValue(obskey);
    vevs[count]=complex<double>(vev_re,vev_im);}
 if (orig_cormat!=cormat){
    doVectorRotation(vevs,*orig_trans);
      // put bins of vevs of improved operators into memory
    const set<OperatorInfo>& corriops=cormat->getOperators();
    uint count=0;
    for (set<OperatorInfo>::const_iterator it=corriops.begin();it!=corriops.end();it++,count++){
       MCObsInfo obskey(*it,RealPart);
       moh->putCurrentSamplingValue(obskey,vevs[count].real());
       obskey.setToImaginaryPart();
       moh->putCurrentSamplingValue(obskey,vevs[count].imag());}}}
 catch(const std::exception& errmsg){
    vevs.clear();
    throw(std::invalid_argument(string("Error in getHermCorrelatorMatrixVEVs_CurrentSampling: ")
            +string(errmsg.what())));}
}


#else


void getHermCorrelatorMatrixAtTime_CurrentSampling(MCObsHandler *moh, 
                  const CorrelatorMatrixInfo* cormat, uint timeval,
                  RealSymmetricMatrix& cormat_estimates,
                  const CorrelatorMatrixInfo* orig_cormat, 
                  const TransMatrix* orig_trans)
{
 try{
 const set<OperatorInfo>& corrops=orig_cormat->getOperators();
 uint nops=orig_cormat->getNumberOfOperators();
 bool herm=orig_cormat->isHermitian();
 if (!herm){
    throw(std::invalid_argument("CorrelatorMatrix must be Hermitian for this case"));}
 bool subtract_vevs=orig_cormat->subtractVEV();  
 cormat_estimates.resize(nops);
 int row=0;
 for (set<OperatorInfo>::const_iterator snk=corrops.begin();snk!=corrops.end();snk++,row++){
    int col=row;
    for (set<OperatorInfo>::const_iterator src=snk;src!=corrops.end();src++,col++){
       CorrelatorAtTimeInfo corrt(*snk,*src,timeval,herm,subtract_vevs);
       MCObsInfo obskey(corrt,RealPart);
       if (src==snk){
          cormat_estimates(row,col)=moh->getCurrentSamplingValue(obskey);} // reads data, subtracts vevs
       else{
          double tmp, corval=0.0; uint k=0;
          if (moh->getCurrentSamplingValueMaybe(obskey,tmp)){
             corval+=tmp; k++;}
          CorrelatorAtTimeInfo corrt2(*src,*snk,timeval,herm,subtract_vevs);
          MCObsInfo obskey2(corrt2,RealPart);
          if (moh->getCurrentSamplingValueMaybe(obskey2,tmp)){
             corval+=tmp; k++;}
          if (k==2){ corval*=0.5;}
          else if (k==0){
             throw(std::runtime_error(string("getCurrentSampling failed for correlation matrix element ")
                +corrt.str()));}
          cormat_estimates(row,col)=corval;}}}
 if (orig_cormat!=cormat){
    doMatrixRotation(cormat_estimates,*orig_trans);
      // put bins of correlator matrix of improved operators into memory
    const set<OperatorInfo>& corriops=cormat->getOperators();
    row=0;
    for (set<OperatorInfo>::const_iterator snk=corriops.begin();snk!=corriops.end();snk++,row++){
       int col=row;
       for (set<OperatorInfo>::const_iterator src=snk;src!=corriops.end();src++,col++){
          CorrelatorAtTimeInfo corrt(*snk,*src,timeval,herm,subtract_vevs);
          MCObsInfo obskey(corrt,RealPart);
          moh->putCurrentSamplingValue(obskey,cormat_estimates(row,col));}}}}
 catch(const std::exception& errmsg){
    cormat_estimates.clear();
    throw(std::invalid_argument(string("Error in getRealSymCorrelatorMatrixAtTime_CurrentSampling: ")
            +string(errmsg.what())));}
}


void getHermCorrelatorMatrixVEVs_CurrentSampling(MCObsHandler *moh, 
                  const CorrelatorMatrixInfo* cormat, RVector& vevs,
                  const CorrelatorMatrixInfo* orig_cormat, 
                  const TransMatrix* orig_trans)
{
 try{
 const set<OperatorInfo>& corrops=orig_cormat->getOperators();
 uint nops=orig_cormat->getNumberOfOperators();
 bool subtract_vevs=orig_cormat->subtractVEV();  
 if (!subtract_vevs){
    throw(std::invalid_argument("CorrelatorMatrix must have VEV subtractions for this case"));}
 vevs.resize(nops);
 uint count=0;
 for (set<OperatorInfo>::const_iterator it=corrops.begin();it!=corrops.end();it++,count++){
    MCObsInfo obskey(*it,RealPart);
    vevs[count]=moh->getCurrentSamplingValue(obskey);}
 if (orig_cormat!=cormat){
    doVectorRotation(vevs,*orig_trans);
      // put bins of vevs of improved operators into memory
    const set<OperatorInfo>& corriops=cormat->getOperators();
    uint count=0;
    for (set<OperatorInfo>::const_iterator it=corriops.begin();it!=corriops.end();it++,count++){
       MCObsInfo obskey(*it,RealPart);
       moh->putCurrentSamplingValue(obskey,vevs[count]);}}}
 catch(const std::exception& errmsg){
    vevs.clear();
    throw(std::invalid_argument(string("Error in getRealSymCorrelatorMatrixVEVs_CurrentSampling: ")
            +string(errmsg.what())));}
}


#endif


void eraseHermCorrelatorMatrixAtTime(MCObsHandler *moh, 
                  const CorrelatorMatrixInfo& cormat, uint timeval)
{
 try{
 const set<OperatorInfo>& corrops=cormat.getOperators();
 bool herm=cormat.isHermitian();
 if (!herm){
    throw(std::invalid_argument("CorrelatorMatrix must be Hermitian for this case"));}
 for (set<OperatorInfo>::const_iterator snk=corrops.begin();snk!=corrops.end();snk++){
    for (set<OperatorInfo>::const_iterator src=snk; src!=corrops.end();src++){
       CorrelatorAtTimeInfo corrt(*snk,*src,timeval,herm,false);  // does not erase VEVs
       MCObsInfo obskey(corrt,RealPart);
       moh->eraseData(obskey);
#ifdef COMPLEXNUMBERS
       obskey.setToImaginaryPart();
       moh->eraseData(obskey);
#endif
       }}}
 catch(const std::exception& errmsg){
    throw(std::invalid_argument(string("Error in eraseHermCorrelatorMatrixAtTime: ")
            +string(errmsg.what())));}
}


void eraseHermCorrelatorMatrixVEVs(MCObsHandler *moh, 
                  const CorrelatorMatrixInfo& cormat)
{
 try{
 const set<OperatorInfo>& corrops=cormat.getOperators();
 bool subtract_vevs=cormat.subtractVEV();  
 if (!subtract_vevs){
    throw(std::invalid_argument("CorrelatorMatrix must have VEV subtractions for this case"));}
 for (set<OperatorInfo>::const_iterator it=corrops.begin();it!=corrops.end();it++){
    MCObsInfo obskey(*it,RealPart);
    moh->eraseData(obskey);
#ifdef COMPLEXNUMBERS
    obskey.setToImaginaryPart();
    moh->eraseData(obskey);
#endif
    }}
 catch(const std::exception& errmsg){
    throw(std::invalid_argument(string("Error in eraseHermCorrelatorMatrixVEVs: ")
            +string(errmsg.what())));}
}



  // ***************


void getDiagonalCorrelatorsAtTimeEstimates(MCObsHandler *moh, 
                  const CorrelatorMatrixInfo& cormat, uint timeval,
                  vector<MCEstimate>& corrdiag_estimates)
{
 try{
 const set<OperatorInfo>& corrops=cormat.getOperators();
 uint nops=cormat.getNumberOfOperators();
 bool herm=cormat.isHermitian();
 if (!herm){
    throw(std::invalid_argument("CorrelatorMatrix must be Hermitian for this case"));}
 bool subtract_vevs=cormat.subtractVEV();  
 corrdiag_estimates.resize(nops);
 int row=0;
 for (set<OperatorInfo>::const_iterator snk=corrops.begin();snk!=corrops.end();snk++,row++){
    CorrelatorAtTimeInfo corrt(*snk,*snk,timeval,herm,subtract_vevs);
    MCObsInfo obskey(corrt,RealPart);
    corrdiag_estimates[row]=moh->getEstimate(obskey);}}
 catch(const std::exception& errmsg){
    corrdiag_estimates.clear();
    throw(std::invalid_argument(string("Error in getDiagonalCorrelatorsAtTimeEstimates: ")
            +string(errmsg.what())));}
}



  // *****************************************************************************



   //  Evaluates estimates for the effective energy for all available
   //  times.  Subtract VEVs if "subtract_vev" is input true.
   //  If subtract VEV is requested, an exception is thrown if the
   //  VEV date is not available.  Results are returned in "results"
   //  which is a map, with key given by time separation.  The
   //  effective energy parameters are
   //      step => solves for energy using C(t+step), C(t), and possibly C(t-step)
   //      efftype =>  0 means use C(t) = A*exp(-m*t), 
   //                  1 means use C(t) = A*(exp(-m*t)+exp(-m*(T-t)))
   //                  2 means use C(t) = A*exp(-m*t) + B0, 
   //                  3 means use C(t) = A*(exp(-m*t)+exp(-m*(T-t))) + B0
   //  You can also provide a constant to subtract from the correlator
   //  before the effective energy is calculated (which is most useful
   //  with efftype 0 and 1, and somewhat redundant with efftypes 2,3).


void getEffectiveEnergy(MCObsHandler *moh, const CorrelatorInfo& corr, 
                  bool hermitian, bool subtract_vev, ComplexArg arg, 
                  SamplingMode mode, uint step, 
                  uint efftype, map<int,MCEstimate>& results,
                  double subtract_const)
{
 results.clear();
 EffectiveEnergyCalculator effcalc(step,moh->getLatticeTimeExtent(),efftype);
 string effname("EffEn_");
 effname+=currDateTimeString();
 MCObsInfo effkey(effname);
 moh->setSamplingMode(mode);

           //  get correlators into memory

 if (!subtract_vev){

    CorrelatorAtTimeInfo corrt(corr,0,hermitian,false);
    for (uint tval=0;tval<moh->getLatticeTimeExtent();tval++){
       corrt.resetTimeSeparation(tval);
       MCObsInfo obskey(corrt,arg);
       try{
          if (moh->queryBins(obskey)){
             moh->getBins(obskey);}}   // read into memory
       catch(const std::exception& xp){}} }

 else{

    set<int> tavail;
    CorrelatorAtTimeInfo corrt(corr,0,hermitian,false);
    CorrelatorAtTimeInfo corrtv(corr,0,hermitian,true);
    MCObsInfo src_re_info(corr.getSource(),RealPart);
    MCObsInfo snk_re_info(corr.getSink(),RealPart);
#ifdef COMPLEXNUMBERS
    MCObsInfo src_im_info(corr.getSource(),ImaginaryPart);
    MCObsInfo snk_im_info(corr.getSink(),ImaginaryPart);
    if ((!moh->queryBins(src_re_info))||(!moh->queryBins(src_im_info))
        ||(!moh->queryBins(snk_re_info))||(!moh->queryBins(snk_im_info)))
       return;
#else
    if ((!moh->queryBins(src_re_info))||(!moh->queryBins(snk_re_info)))
       return;
#endif
    for (uint tval=0;tval<moh->getLatticeTimeExtent();tval++){
       corrt.resetTimeSeparation(tval);
       if (moh->queryBins(MCObsInfo(corrt,arg))) tavail.insert(tval);}
    for (moh->begin();!moh->end();++(*moh)){
       double vev=0.0;
       double src_re=moh->getCurrentSamplingValue(src_re_info);
       double snk_re=moh->getCurrentSamplingValue(snk_re_info);
#ifdef COMPLEXNUMBERS
       double src_im=moh->getCurrentSamplingValue(src_im_info);
       double snk_im=moh->getCurrentSamplingValue(snk_im_info);
       if (arg==RealPart)
          vev=snk_re*src_re+snk_im*src_im;
       else
          vev=snk_im*src_re-snk_re*src_im;
#else
       vev=snk_re*src_re;
#endif
       for (set<int>::const_iterator it=tavail.begin();it!=tavail.end();it++){
          corrt.resetTimeSeparation(*it);
          corrtv.resetTimeSeparation(*it);
          MCObsInfo obskey(corrt,arg);
          double corrval=moh->getCurrentSamplingValue(obskey)-vev; 
          moh->putCurrentSamplingValue(MCObsInfo(corrtv,arg),corrval,true);}}}

   //  now compute the effective energy

 CorrelatorAtTimeInfo corrt(corr,0,hermitian,subtract_vev);
 CorrelatorAtTimeInfo corrtstep(corr,0,hermitian,subtract_vev);
 double effenergy;
 if (efftype<2){
    for (uint tval=0;tval<moh->getLatticeTimeExtent();tval++){
       corrt.resetTimeSeparation(tval);
       corrtstep.resetTimeSeparation(tval+step);
       MCObsInfo obskey1(corrt,arg);
       MCObsInfo obskey2(corrtstep,arg);
       effkey.resetObsIndex(tval);
       if (moh->queryFullAndSamplings(obskey1)&&moh->queryFullAndSamplings(obskey2)){
        try{
          for (moh->begin();!moh->end();++(*moh)){
             double cval1=moh->getCurrentSamplingValue(obskey1)-subtract_const;
             double cval2=moh->getCurrentSamplingValue(obskey2)-subtract_const;
             if (effcalc.calculate(effenergy,tval,cval1,cval2))
                moh->putCurrentSamplingValue(effkey,effenergy,true);
             else throw(std::runtime_error("Could not compute effective energy"));}
          MCEstimate est=moh->getEstimate(effkey);
          results.insert(make_pair(tval,est));}
        catch(const std::exception& xp){}}
       moh->eraseData(effkey);}}
 else{
    CorrelatorAtTimeInfo corrtbackstep(corr,0,hermitian,subtract_vev);
    for (uint tval=step;tval<moh->getLatticeTimeExtent();tval++){
       corrt.resetTimeSeparation(tval);
       corrtstep.resetTimeSeparation(tval+step);
       corrtbackstep.resetTimeSeparation(tval-step);
       MCObsInfo obskey1(corrt,arg);
       MCObsInfo obskey2(corrtstep,arg);
       MCObsInfo obskey3(corrtbackstep,arg);
       effkey.resetObsIndex(tval);
       if (moh->queryFullAndSamplings(obskey1)&&moh->queryFullAndSamplings(obskey2)){
        try{
          for (moh->begin();!moh->end();++(*moh)){
             double cval1=moh->getCurrentSamplingValue(obskey1)-subtract_const;
             double cval2=moh->getCurrentSamplingValue(obskey2)-subtract_const;
             double cval3=moh->getCurrentSamplingValue(obskey3)-subtract_const;
             if (effcalc.calculate(effenergy,tval,cval1,cval2,cval3))
                moh->putCurrentSamplingValue(effkey,effenergy,true);
             else throw(std::runtime_error("Could not compute effective energy"));}
       MCEstimate est=moh->getEstimate(effkey);
       results.insert(make_pair(tval,est));}
        catch(const std::exception& xp){}}
       moh->eraseData(effkey);}}

}


// ***************************************************************************************
 
 
  // Prototypes of routines in LAPACK library--to call Fortran
  // routines from a C++ program, use extern "C" to tell the
  // compiler that the external routine is a C routine; then
  // add an underscore to the end of the routine name since
  // the routine is in Fortran.  All parameters must be passed
  // as pointers and two-dimensional arrays must follow
  // Fortran conventions.

extern "C"{
   void dpotrf_(char*,int*,double*,int*,int*);
   void dpotri_(char*,int*,double*,int*,int*);
   void dsygv_(int *itype, char *jobz, char *uplo, int *n, double *a,
               int *lda, double *b, int *ldb, 
               double *w, double *work, int *lwork, int *info);
   void dgesv_(int*,int*,double*,int*,int*,double*,int*,int*);
   void dsyev_(char *jobz, char *uplo, int *n, double *a, int *lda,
               double *w, double *work, int *lwork, int *info);
   void zheev_(char *jobz, char *uplo, int *n, double *a, int *lda,
               double *w, double *work, int *lwork, double *rwork, 
               int *info);
}

// ***************************************************************


   //  Takes a Hermitian matrix "H" and returns the eigenvalues in
   //  ascending order in "eigvals" and the associated eigenvectors
   //  in the columns of "eigvecs".  Throws an exception if fails.

void Diagonalizer::diagonalize(const RealSymmetricMatrix& H, RVector& eigvals,
                               RMatrix& eigvecs, bool calceigvecs)
{
 int n=H.size();
 if (n==0){
   eigvals.clear();
   eigvecs.clear();return;}
 int lwork=5*n;
 RVector work(lwork);
 eigvals.resize(n);
 int info;
 char jobz=(calceigvecs)?'V':'N';
 char uplo='U';

    // load H (upper triangle) into matf fortran format 
    //    (column major; row index changes fastest)
 vector<double> matf(n*n);
 for (int col=0;col<n;++col)
 for (int row=0;row<=col;++row)
    matf[row+n*col]=H(row,col);

 dsyev_(&jobz,&uplo,&n,&matf[0],&n,&eigvals[0],&work[0],&lwork,&info);
 if (info<0){
    throw(std::invalid_argument(" bad arguments in diagonalize"));}
 else if (info>0){
    throw(std::invalid_argument(" no convergence in diagonalize"));}

 if (calceigvecs){
    eigvecs.resize(n,n);
    for (int col=0;col<n;++col)
    for (int row=0;row<n;++row)
       eigvecs(row,col)=matf[row+n*col];}
}


void Diagonalizer::getEigenvectors(const RealSymmetricMatrix& H, 
                                   RVector& eigvals, RMatrix& eigvecs)
{
 diagonalize(H,eigvals,eigvecs,true);
}


void Diagonalizer::getEigenvalues(const RealSymmetricMatrix& H, 
                                  RVector& eigvals)
{
 RMatrix eigvecs;
 diagonalize(H,eigvals,eigvecs,false);
}




void Diagonalizer::diagonalize(const ComplexHermitianMatrix& H, 
                               RVector& eigvals, CMatrix& eigvecs, bool calceigvecs)
{
 int n=H.size();
 if (n==0){
   eigvals.clear();
   eigvecs.clear();return;}
 int lwork=4*n;
 RVector work(2*lwork);
 RVector rwork(3*n);
 eigvals.resize(n);
 int info;
 char jobz=(calceigvecs)?'V':'N';
 char uplo='U';

    // load H (upper triangle) into matf fortran format 
    //    (column major; row index changes fastest)
    //    complex stored as real,imag contiguous in fortran
 vector<double> matf(2*n*n);
 for (int col=0;col<n;col++)
 for (int row=0;row<=col;row++){
    int index=2*(row+n*col);
    const complex<double>& z=H(row,col);
    matf[index]=z.real();
    matf[index+1]=z.imag();}

 zheev_(&jobz,&uplo,&n,&matf[0],&n,&eigvals[0],&work[0],&lwork,&rwork[0],&info);
 if (info<0){
    throw(std::invalid_argument(" bad arguments in diagonalize"));}
 else if (info>0){
    throw(std::invalid_argument(" no convergence in diagonalize"));}

//cout << "optimal lwork = "<<work[0]<<endl;

 if (calceigvecs){
    eigvecs.resize(n,n);
    for (int col=0;col<n;col++)
    for (int row=0;row<n;row++){
       int index=2*(row+n*col);
       eigvecs(row,col)=complex<double>(matf[index],matf[index+1]);}}
}


void Diagonalizer::getEigenvectors(const ComplexHermitianMatrix& H, 
                                   RVector& eigvals, CMatrix& eigvecs)
{
 diagonalize(H,eigvals,eigvecs,true);
}


void Diagonalizer::getEigenvalues(const ComplexHermitianMatrix& H, RVector& eigvals)
{
 CMatrix eigvecs;
 diagonalize(H,eigvals,eigvecs,false);
}


// ****************************************************************

   //  Computes all the eigenvalues and the eigenvectors of a generalized
   //  eigenproblem, of the form   A*y=(lambda)*B*y.  Here, A and B are 
   //  assumed to be NxN real symmetric or complex Hermitian, and both A and
   //  B must be positive semidefinite with the null space of B being
   //  entirely contained in the null space of A.  With these properties,
   //  a matrix Z exists such that A = Z Lambda Z^dagger, and if the
   //  null spaces of A and B are the same, then B = Z Z^dagger as well.
   //
   //  Let N0 be the rank of B, and NP be the rank of A, where we must
   //  have NP <= N0 <= N.  Objects of this class compute the NP eigenvalues
   //  in the diagonal matrix Lambda and the NxNP matrices X, Y, and Z 
   //  which satisfy
   //
   //      Y^dag B Y = [I]_(NPxNP)    Y^dag A Y = Lambda
   //        X^dag X = [I]_(NPxNP)      X = B^(1/2) Y
   //               A = Z Lambda Z^dag     
   //               B = Z Z^dag (if null(A)=null(B))
   //
   //  The matrices A and B are input only and are not destroyed. 
   //  Lambda is returned as "eigvals", Y is returned as "eigvecs"
   //  which is useful for rotating the correlation matrix,
   //  X is returned as "orthovecs" whose columns are useful for level
   //  pinning, and Z is returned as "Zmat" which is useful for
   //  estimating operator overlap factors.

   //  If B is NOT positive definite, then the routine solves the 
   //  eigensystem in the subspace of B which IS positive definite.  
   //  Let lambda_max = the largest magnitude of the eigenvalues, then 
   //  eigenvectors whose eigenvalues have magnitude smaller than   
   //  lambda_max * min_inv_cond_num are removed. "min_inv_cond_num" is 
   //  the minimum inverse condition number.  Recall that the condition 
   //  number is the magnitude of the ratio of the largest eigenvalue 
   //  over the smallest eigenvalue. If "A" restricted to the positive 
   //  definite subspace of "B" is also NOT positive definite, then the
   //  eigenvectors associated with the negative (or small, based on
   //  min_inv_cond_num) eigenvalues are also discarded.   
   
   //  The class checks to see if the null space of B is entirely
   //  contained in the null space of A.  If this is not true,
   //  the X and Y matrices are still correct, but the Z matrix
   //  will be incorrect.  If exceptions are turned on using
   //  setExceptionsOn(), an object of this class throws an exception
   //  if any warning or error is encountered.   With exceptions off,
   //  no exceptions are thrown, but empty results are returned.

   //  Usage:
   //      HermDiagonalizerWithMetric DG(min_inv_condnum);
   //      ComplexHermitianMatrix A, B;
   //      DG.setMetric(B);
   //      DG.getMetricEigenvalues(RVector& Beigvals);
   //      DG.getMetrixRank();
   //      DG.setMatrix(A);
   //      DG.getMatrixRank();
   //      DG.isNullBInNullA();
   //      DG.getEigenvalues(RVector& eigvals);
   //      DG.getEigenvectors(CMatrix& eigvecs);
   //      DG.getOrthovectors(CMatrix& orthovecs);
   //      DG.getZMatrix(CMatrix& Zmat);

   //  Two crucial routines are "setMetric" and "setMatrix".
   //  These are the routines which do the actual diagonalization.
   //  Each returns an integer code which summarizes the success
   //  of the diagonalization.

   //  setMetric(B):
   //    Sets the metric B.  Returns 0 if successful,  -1 if B is not
   //    positive semidefinite, -2 if diagonalizing B failed for some reason,
   //    -3 if B is trivial or the null space is the dimension of B.

   //  setMatrix(A):
   //    Sets the matrix A.  Diagonalizes G = B^(-1/2) A B^(-1/2), checks for small 
   //    and negative eigenvalues.  Returns 0 if successful,  -1 if B is not
   //    set, -2 if size of A not same as B, -3 if the null space 
   //    is the dimension of A, -4 if diagonalization failed for some reason,
   //    -5 if the null space of A does not contain the entire null space of B,
   //    -6 if A is not positive semidefinite



  //  Method:
  //
  //     Let A and B be n x n Hermitian matrices.
  //     Begin by writing the metric  B = U0 LB U0^dag, where U0 = unitary matrix
  //     and LB is diagonal.  The columns of U0 are the eigenvectors of B.
  //     LB is diagonal with ascending values, so the first few might be
  //     be negative or small.  We want to work in the subspace spanned by
  //     the "good" eigenvectors of B with positive and sufficiently large
  //     eigenvalues.  Call the lower right n0 x n0 square of LB as  Btilde.
  //     Put the good eigenvectors (columns of U0) into the columns of P0.
  //     P0 has n rows and n0 columns.
  //     
  //     Now consider  Btilde = P0^dag B P0  and   Atilde = P0^dag A P0, which are
  //     now n0 x n0 Hermitian matrices, and Btilde is guaranteed to be
  //     positive definite.   In fact, Btilde is diagonal.  We then compute
  //              Gtilde = Btilde^(-1/2) Atilde Btilde^(-1/2)
  //     then solve   Gtilde Xtilde = Xtilde D  where Xtilde is unitary and 
  //     D are the eigenvalues.  The columns of Xtilde are the orthonormal 
  //     eigenvectors returned by the LAPACK solver.  We then compute
  //
  //         orthovecs:   X = P0 * Xtilde
  //         eigvecs:     Y = P0 * Btilde^(-1/2) * Xtilde
  //         Zmat         Z = P0 * Btilde^(1/2) * Xtilde




HermDiagonalizerWithMetric::HermDiagonalizerWithMetric()
   : mininvcondnum(0.0), n(0), n0(0), np(0), xon(true), Bset(false), 
     Aset(false), nullB_in_nullA(false), negeigalarm(0.0)
{}


HermDiagonalizerWithMetric::HermDiagonalizerWithMetric(double min_inv_cond_num,
                                                       double negative_eigval_alarm)
   : mininvcondnum(min_inv_cond_num), n(0), n0(0), np(0), 
     xon(true), Bset(false), Aset(false), nullB_in_nullA(false), 
     negeigalarm(negative_eigval_alarm)
{
 setMinInvCondNum(min_inv_cond_num);
 setNegativeEigenvalueAlarm(negative_eigval_alarm);
}


HermDiagonalizerWithMetric::HermDiagonalizerWithMetric(double min_inv_cond_num)
   : mininvcondnum(min_inv_cond_num), n(0), n0(0), np(0), 
     xon(true), Bset(false), Aset(false), nullB_in_nullA(false), 
     negeigalarm(0.0)
{
 setMinInvCondNum(min_inv_cond_num);
 setNegativeEigenvalueAlarm(-5.0*min_inv_cond_num);
}


HermDiagonalizerWithMetric::~HermDiagonalizerWithMetric()
{
 clear();
}


void HermDiagonalizerWithMetric::clear()
{
 matb.clear();
 matg.clear();
 Beigvals.clear();
 Geigvals.clear();
 n=0; n0=0; np=0;
 Bset=false;
 Aset=false;
 nullB_in_nullA=false;
}


void HermDiagonalizerWithMetric::clearMatrix()
{
 matg.clear();
 Geigvals.clear();
 np=0;
 Aset=false;
 nullB_in_nullA=false;
}



void HermDiagonalizerWithMetric::setMinInvCondNum(double min_inv_cond_num)
{
// clear();
 if (min_inv_cond_num>=0.0)
    mininvcondnum=min_inv_cond_num;
 else
    if (xon) throw(std::invalid_argument("Min inv cond number must not be negative in HermDiagonalizerWithMetric"));
}


void HermDiagonalizerWithMetric::setNegativeEigenvalueAlarm(
            double negative_eigval_alarm)
{
// clear();
 if (negative_eigval_alarm<=0.0)
    negeigalarm=negative_eigval_alarm;
 else
    if (xon) throw(std::invalid_argument("Negative eigenvalue alarm must not be positive in HermDiagonalizerWithMetric"));
}


void HermDiagonalizerWithMetric::setExceptionsOn()
{
 xon=true;
}


void HermDiagonalizerWithMetric::setExceptionsOff()
{
 xon=false;
}


     //  Sets the metric B.  Diagonalizes B, checks for small and negative
     //  eigenvalues.  Returns 0 if successful,  -1 if B is not
     //  positive semidefinite, -2 if diagonalizing B failed for some reason,
     //  -3 if B is trivial or the null space is the dimension of B.
     //  This routine computes "matb" which contains the eigenvectors of B,
     //  "Beigvals" containing the eigenvalues of B, "n" the size of B,
     //  "n0" the rank of B, and "Bset".

int HermDiagonalizerWithMetric::setMetric(const ComplexHermitianMatrix& B,
                                          LogHelper& xmlout)
{
 clear();
 n=B.size();
 if (n==0) return -3;

 int info;
 char jobz='V';
 char uplo='U';
 int lwork=4*n;
 Beigvals.resize(n);
 RVector work(2*lwork);
 RVector rwork(3*n);

    // load B (upper triangle) into matb fortran format 
    //    (column major; row index changes fastest)
 matb.resize(2*n*n);
 for (int col=0;col<n;col++)
 for (int row=0;row<=col;row++){
    int index=2*(row+n*col);
    const complex<double>& z=B(row,col);
    matb[index]=z.real();
    matb[index+1]=z.imag();}

    // solve for eigenvectors and eigenvalues of Hermitian B
    // eigenvectors returned in matb, eigenvalues in Beigvals
 zheev_(&jobz,&uplo,&n,&matb[0],&n,&Beigvals[0],&work[0],&lwork,&rwork[0],&info);

 if (info<0){
    clear();
    if (xon) throw(std::invalid_argument(" bad arguments in HermDiagonalizerWithMetric::setMetric"));
    else return -2;}
 else if (info>0){
    clear();
    if (xon) throw(std::invalid_argument(" no convergence in HermDiagonalizerWithMetric::setMetric"));
    else return -2;}

 xmlout.reset("AnalyzeMetric");
 xmlout.putInt("NumberOfOperators",n);
 xmlout.putString("ReturnCode",getRotateMetricCode(info));
 if (info==0){
    LogHelper xmleig("MetricAllEigenvalues");
    for (uint k=0;k<Beigvals.size();k++)
       xmleig.putReal("Value",Beigvals[k]);
    xmlout.putItem(xmleig);}

   // Beigvals returned in ascending order
 double cutoff=std::abs(mininvcondnum*Beigvals[n-1]);
 if (Beigvals[n-1]<mininvcondnum) cutoff=mininvcondnum;
 if (Beigvals[0]<negeigalarm){
    clear();
    xmlout.putString("Error","Metric not positive semidefinite in HermDiagonalizerWithMetric::setMetric");
    if (xon) throw(std::invalid_argument(" Metric not positive semidefinite in HermDiagonalizerWithMetric::setMetric"));
    else return -1;}

   // discard eigenvectors associated with small eigenvalues,
   // error condition if negative eigenvalues
 int Bnum_removed=0;
 while ((Bnum_removed<n)&&(Beigvals[Bnum_removed]<cutoff)) Bnum_removed++;
 if (Bnum_removed==n){
    clear();
    xmlout.putString("Warning","Null space is dim of Metric in HermDiagonalizerWithMetric::setMetric");
    if (xon) throw(std::invalid_argument("Null space is dim of Metric in HermDiagonalizerWithMetric::setMetric"));
    else return -3;}
 n0=n-Bnum_removed;
 Bset=true;
 xmlout.putInt("MetricRank",n0);
 LogHelper xmlmet("MetricRetainedEigenvalues");
 for (int k=0;k<n0;k++)
    xmlmet.putReal("Value",Beigvals[k+Bnum_removed]);
 xmlout.put(xmlmet);
 return 0;
}


int HermDiagonalizerWithMetric::setMetric(const ComplexHermitianMatrix& B)
{
 LogHelper xmlout;
 return setMetric(B,xmlout);
}


void HermDiagonalizerWithMetric::getMetricEigenvalues(RVector& metric_eigvals)
{
 if (!Bset){
    metric_eigvals.clear();
    if (xon) throw(std::invalid_argument("Metric not set in HermDiagonalizerWithMetric::getMetricEigenvalues"));
    return;}
 metric_eigvals=Beigvals;
}


     //  Sets the matrix A.  Diagonalizes G = B^(-1/2) A B^(-1/2), checks for small 
     //  and negative eigenvalues.  Returns 0 if successful,  -1 if B is not
     //  set, -2 if size of A not same as B, -3 if the null space 
     //  is the dimension of A, -4 if diagonalization failed for some reason,
     //  -5 if the null space of A does not contain the entire null space of B,
     //  -6 if A is not positive semidefinite

int HermDiagonalizerWithMetric::setMatrix(const ComplexHermitianMatrix& A,
                                          LogHelper& xmlout, bool checkNullSpace)
{
 clearMatrix();
 if (!Bset){
    if (xon) throw(std::invalid_argument("cannot set Matrix since Metric NOT set in HermDiagonalizerWithMetric"));
    return -1;}
 if (int(A.size())!=n){
    if (xon) throw(std::invalid_argument("Matrices A and B must be same size in HermDiagonalizerWithMetric::setMatrix"));
    return -2;}
 xmlout.reset("AnalyzeMatrix");

   // check that null space of B is entirely contained with the
   // null space of A:
   //  For each discarded (null space) eigenvector |d> of B, we want to 
   //  check that |d> can be written as a linear superposition of 
   //  the null space eigenvectors |a> of A.  In other words, that
   //                sum_a <d|a><a|d> ~ 1.0

 int Bnulldim=n-n0;
 if ((Bnulldim>0)&&(checkNullSpace)){
    LogHelper xmlnull("CheckNullSpaceCommonality");
    Diagonalizer DG;
    RVector Aeigvals;
    CMatrix Aeigvecs;
    DG.getEigenvectors(A,Aeigvals,Aeigvecs);
    LogHelper xmla("AMatrixEigenvalues");
    for (int k=0;k<n;k++){
       xmla.putReal("Value",Aeigvals[k]);}
    xmlnull.put(xmla);
    vector<CVector> Anullvecs;
    double Acutoff=std::abs(mininvcondnum*Aeigvals[n-1]);
    int Anulldim=0;
    while ((Anulldim<n)&&(Aeigvals[Anulldim]<Acutoff)){
       Anulldim++;
       CVector Atemp(n);
       for (int j=0;j<n;j++) Atemp[j]=Aeigvecs(j,Anulldim);
       Anullvecs.push_back(Atemp);}
    xmlnull.putUInt("DimensionNullSpaceAMatrix",Anulldim);
    if (Anulldim<Bnulldim) 
       xmlnull.putString("WARNING","Anull smaller than B null");
    Aeigvecs.clear();
    if (Anulldim==n){
       clear();
       xmlout.putString("Warning","Null space is dim of Matrix in HermDiagonalizerWithMetric::setMetric");
       if (xon) throw(std::invalid_argument("Null space is dim of Matrix in HermDiagonalizerWithMetric::setMetric"));
       else return -3;}
    double ovmin=1.0;
    for (int bvec=0;bvec<Bnulldim;bvec++){
       CVector Bnullvec(n);
       int ind=2*n*bvec;
       for (int j=0;j<n;j++){
          double q0r=matb[ind++];
          double q0i=matb[ind++];
          Bnullvec(j)=complex<double>(q0r,q0i);}
       LogHelper xmlbvec("MetricNullEigenvectorTest");
       xmlbvec.putUInt("Index",bvec);
       CVector Anullvec;
       multiply(Anullvec,A,Bnullvec); // Anullvec = A * nullvec
       xmlbvec.putReal("MagnitudeOfMatrixElementOfAMatrix",      
                   dotProductMagnitude(Bnullvec,Anullvec));
       double ov=0.0;
       for (int k=0;k<Anulldim;k++){
          ov+=dotProductMagnitudeSquared(Anullvecs[k],Bnullvec);}
       xmlbvec.putReal("NormProjectionIntoAMatrixNullSpace",ov);
       xmlnull.put(xmlbvec);
       if (ov<ovmin) ovmin=ov;}
    nullB_in_nullA=(ovmin>0.9);
    if (nullB_in_nullA)
       xmlnull.putString("MetricNullSpace"," SubsetOfMatrixNullSpace ");
    else
       xmlnull.putString("MetricNullSpace"," NOTSubsetOfMatrixNullSpace ");
    xmlout.put(xmlnull);}


 int info;
 char jobz='V';
 char uplo='U';
 int lwork=4*n;
 RVector work(2*lwork);
 RVector rwork(3*n);
 int Bnull=n-n0;
 RVector Btildeinvsqrt(n0);
 RVector ev(n0);
 for (int i=0;i<n0;i++) 
    Btildeinvsqrt[i]=1.0/sqrt(Beigvals[i+Bnull]);

     // make the matrix  matg = Btilde^(-1/2) Atilde Btilde^(-1/2)
 matg.resize(2*n0*n0);
 for (int col=0;col<n0;++col){
    int fcol=col+Bnull;      
    for (int row=0;row<=col;++row){
       int frow=row+Bnull;
       double tmpr=0.0,tmpi=0.0;
       for (int k=0;k<n;k++){
          int ind1=2*(k+n*fcol);
          double br=matb[ind1], bi=matb[ind1+1];
          for (int l=0;l<n;l++){
             int ind2=2*(l+n*frow);
             double ar=matb[ind2], ai=matb[ind2+1];
             double abr=ar*br+ai*bi;
             double abi=ar*bi-ai*br;
             double Are=real(A(l,k)),Aim=imag(A(l,k));
             tmpr+=abr*Are-abi*Aim;
             tmpi+=abr*Aim+abi*Are;}}
       int index=2*(row+n0*col);
       matg[index]=tmpr*Btildeinvsqrt[row]*Btildeinvsqrt[col];
       matg[index+1]=tmpi*Btildeinvsqrt[row]*Btildeinvsqrt[col];}}

     // diagonalize, orthonormal eigenvectors in columns of matg,
     // eigenvalues in "ev"
 zheev_(&jobz,&uplo,&n0,&matg[0],&n0,&ev[0],&work[0],&lwork,&rwork[0],&info);

 if (info<0){
    clearMatrix();
    if (xon) throw(std::invalid_argument(" bad arguments in HermDiagonalizerWithMetric::setMatrix"));
    return -4;}
 else if (info>0){
    clearMatrix();
    if (xon) throw(std::invalid_argument(" no convergence in HermDiagonalizerWithMetric::setMatrix"));
    return -4;}

 xmlout.putString("ReturnCode",getRotateMatrixCode(info));
 if ((info==0)||(info==-5)){
    LogHelper xmleig("GMatrixAllEigenvalues");
    for (uint k=0;k<ev.size();k++)
       xmleig.putReal("Value",ev[k]);
    xmlout.putItem(xmleig);}

 int Aremove=0;
 double cutoff=std::abs(mininvcondnum*ev[n0-1]);
 if (ev[n0-1]<mininvcondnum) cutoff=mininvcondnum;
 if (ev[0]<negeigalarm){
   clearMatrix();
    if (xon) throw(std::invalid_argument(" A Matrix not positive semidefinite in HermDiagonalizerWithMetric::setMatrix"));
    else return -6;}
 while ((Aremove<n0)&&(ev[Aremove]<cutoff)) Aremove++;
 if (Aremove==n0){
    clearMatrix();
    if (xon) throw(std::invalid_argument("Null space is dim of Matrix in HermDiagonalizerWithMetric::setMatrix"));
    else return -3;}

   //  put final retained eigenvalues in "eigvals"
 np=n0-Aremove;
 Geigvals.resize(np);
 for (int l=0;l<np;l++){
    Geigvals[np-l-1]=ev[l+Aremove];}
 xmlout.putInt("GMatrixRank",np);
 LogHelper xmlmat("GMatrixRetainedEigenvalues");
 for (int k=0;k<np;k++)
    xmlmat.putReal("Value",Geigvals[k]);
 xmlout.put(xmlmat);
 Aset=true; 

 if (!checkNullSpace) return 0;
 return (nullB_in_nullA)?0:-5;
}




int HermDiagonalizerWithMetric::setMatrix(const ComplexHermitianMatrix& A, 
                                          bool checkNullSpace)
{
 LogHelper xmlout;
 return setMatrix(A,xmlout,checkNullSpace);
}





void HermDiagonalizerWithMetric::getEigenvalues(RVector& eigvals)
{
 if (!Aset){
    eigvals.clear();
    if (xon) throw(std::invalid_argument("Matrix not yet set for HermDiagonalizerWithMetric::getEigenvalues"));
    return;}
 eigvals=Geigvals;
}


void HermDiagonalizerWithMetric::getEigenvectors(CMatrix& eigvecs)
{
 if (!Aset){
    eigvecs.clear();
    if (xon) throw(std::invalid_argument("Matrix not yet set for HermDiagonalizerWithMetric::getEigenvectors"));
    return;}

 int Bnull=n-n0;
 int Aremove=n0-np;
 RVector Btildeinvsqrt(n0);
 for (int i=0;i<n0;i++) 
    Btildeinvsqrt[i]=1.0/sqrt(Beigvals[i+Bnull]);

   //  compute the generalized eigenvectors P0 Btilde^(-1/2) matg

 eigvecs.resize(n,np);
 for (int l=0;l<np;l++)
 for (int i=0;i<n;i++){
    double tmpr=0.0, tmpi=0.0; int jj=Bnull;
    for (int j=0;j<n0;j++){
       int ind1=2*(i+n*jj);
       double ar=matb[ind1],ai=matb[ind1+1];
       int ind2=2*(j+n0*(l+Aremove));
       double br=matg[ind2],bi=matg[ind2+1];
       tmpr+=(ar*br-ai*bi)*Btildeinvsqrt[j];
       tmpi+=(ar*bi+ai*br)*Btildeinvsqrt[j];
       jj++;}
    eigvecs.put(i,np-l-1,complex<double>(tmpr,tmpi));}
}



void HermDiagonalizerWithMetric::getOrthovectors(CMatrix& orthovecs)
{
 if (!Aset){
    orthovecs.clear();
    if (xon) throw(std::invalid_argument("Matrix not yet set for HermDiagonalizerWithMetric::getOrthovectors"));
    return;}

 int Bnull=n-n0;
 int Aremove=n0-np;

   //  compute the orthonormal eigenvectors P0 matg

 orthovecs.resize(n,np);
 for (int l=0;l<np;l++)
 for (int i=0;i<n;i++){
    double tmpr=0.0, tmpi=0.0; int jj=Bnull;
    for (int j=0;j<n0;j++){
       int ind1=2*(i+n*jj);
       double ar=matb[ind1],ai=matb[ind1+1];
       int ind2=2*(j+n0*(l+Aremove));
       double br=matg[ind2],bi=matg[ind2+1];
       tmpr+=(ar*br-ai*bi);
       tmpi+=(ar*bi+ai*br);
       jj++;}
    orthovecs.put(i,np-l-1,complex<double>(tmpr,tmpi));}
}


void HermDiagonalizerWithMetric::getZMatrix(CMatrix& Zmat)
{
 if (!Aset){
    Zmat.clear();
    if (xon) throw(std::invalid_argument("Matrix not yet set for HermDiagonalizerWithMetric::getZMatrix"));
    return;}

 int Bnull=n-n0;
 int Aremove=n0-np;
 RVector Btildesqrt(n0);
 for (int i=0;i<n0;i++) 
    Btildesqrt[i]=sqrt(Beigvals[i+Bnull]);

   //  compute Zmat = P0 Btilde^(1/2) matg

 Zmat.resize(n,np);
 for (int l=0;l<np;l++)
 for (int i=0;i<n;i++){
    double tmpr=0.0, tmpi=0.0; int jj=Bnull;
    for (int j=0;j<n0;j++){
       int ind1=2*(i+n*jj);
       double ar=matb[ind1],ai=matb[ind1+1];
       int ind2=2*(j+n0*(l+Aremove));
       double br=matg[ind2],bi=matg[ind2+1];
       tmpr+=(ar*br-ai*bi)*Btildesqrt[j];
       tmpi+=(ar*bi+ai*br)*Btildesqrt[j];
       jj++;}
    Zmat.put(i,np-l-1,complex<double>(tmpr,tmpi));}
}


string HermDiagonalizerWithMetric::getRotateMetricCode(int info)
{
 if (info==0) return string(" Success ");
 else if (info==-1) return string(" Not positive semidefinite ");
 else if (info==-2) return string(" Diagonalization failed ");
 else if (info==-3) return string(" Trivial or total null space ");
 else return string(" Unknown ");
}

string HermDiagonalizerWithMetric::getRotateMatrixCode(int info)
{
 if (info==0) return string(" Success ");
 else if (info==-1) return string(" Metric not set ");
 else if (info==-2) return string(" Metric and matrix size mismatch ");
 else if (info==-3) return string(" Trivial or total null space ");
 else if (info==-4) return string(" Diagonalization failed ");
 else if (info==-5) return string(" Null space of metric not subset of null space of matrix ");
 else if (info==-6) return string(" Not positive semidefinite ");
 else return string(" Unknown ");
}




// ******************************************************



RealSymDiagonalizerWithMetric::RealSymDiagonalizerWithMetric()
   : mininvcondnum(0.0), n(0), n0(0), np(0), xon(true), Bset(false), 
     Aset(false), nullB_in_nullA(false), negeigalarm(0.0)
{}


RealSymDiagonalizerWithMetric::RealSymDiagonalizerWithMetric(double min_inv_cond_num,
                                                             double negative_eigval_alarm)
   : mininvcondnum(min_inv_cond_num), n(0), n0(0), np(0), 
     xon(true), Bset(false), Aset(false), nullB_in_nullA(false), 
     negeigalarm(negative_eigval_alarm)
{
 setMinInvCondNum(min_inv_cond_num);
 setNegativeEigenvalueAlarm(negative_eigval_alarm);
}


RealSymDiagonalizerWithMetric::RealSymDiagonalizerWithMetric(double min_inv_cond_num)
   : mininvcondnum(min_inv_cond_num), n(0), n0(0), np(0), 
     xon(true), Bset(false), Aset(false), nullB_in_nullA(false),
     negeigalarm(0.0)
{
 setMinInvCondNum(min_inv_cond_num);
 setNegativeEigenvalueAlarm(-5.0*min_inv_cond_num);
}


RealSymDiagonalizerWithMetric::~RealSymDiagonalizerWithMetric()
{
 clear();
}


void RealSymDiagonalizerWithMetric::clear()
{
 matb.clear();
 matg.clear();
 Beigvals.clear();
 Geigvals.clear();
 n=0; n0=0; np=0;
 Bset=false;
 Aset=false;
 nullB_in_nullA=false;
}


void RealSymDiagonalizerWithMetric::clearMatrix()
{
 matg.clear();
 Geigvals.clear();
 np=0;
 Aset=false;
 nullB_in_nullA=false;
}



void RealSymDiagonalizerWithMetric::setMinInvCondNum(double min_inv_cond_num)
{
// clear();
 if (min_inv_cond_num>=0.0)
    mininvcondnum=min_inv_cond_num;
 else
    if (xon) throw(std::invalid_argument("Min inv cond number must not be negative in RealSymDiagonalizerWithMetric"));
}


void RealSymDiagonalizerWithMetric::setNegativeEigenvalueAlarm(
            double negative_eigval_alarm)
{
// clear();
 if (negative_eigval_alarm<=0.0)
    negeigalarm=negative_eigval_alarm;
 else
    if (xon) throw(std::invalid_argument("Negative eigenvalue alarm must not be positive in RealSymDiagonalizerWithMetric"));
}


void RealSymDiagonalizerWithMetric::setExceptionsOn()
{
 xon=true;
}


void RealSymDiagonalizerWithMetric::setExceptionsOff()
{
 xon=false;
}


     //  Sets the metric B.  Diagonalizes B, checks for small and negative
     //  eigenvalues.  Returns 0 if successful,  -1 if B is not
     //  positive semidefinite, -2 if diagonalizing B failed for some reason,
     //  -3 if B is trivial or the null space is the dimension of B.
     //  This routine computes "matb" which contains the eigenvectors of B,
     //  "Beigvals" containing the eigenvalues of B, "n" the size of B,
     //  "n0" the rank of B, and "Bset".

int RealSymDiagonalizerWithMetric::setMetric(const RealSymmetricMatrix& B,
                                             LogHelper& xmlout)
{
 clear();
 n=B.size();
 if (n==0) return -3;

 int info;
 char jobz='V';
 char uplo='U';
 int lwork=5*n;
 RVector work(lwork);
 Beigvals.resize(n);

    // load B (upper triangle) into matb fortran format 
    //    (column major; row index changes fastest)
 matb.resize(n*n);
 for (int col=0;col<n;++col)
 for (int row=0;row<=col;++row)
    matb[row+n*col]=B(row,col);

    // solve for eigenvectors and eigenvalues of Hermitian B
    // eigenvectors returned in matb, eigenvalues in Beigvals
 dsyev_(&jobz,&uplo,&n,&matb[0],&n,&Beigvals[0],&work[0],&lwork,&info);

 if (info<0){
    clear();
    if (xon) throw(std::invalid_argument(" bad arguments in RealSymDiagonalizerWithMetric::setMetric"));
    else return -2;}
 else if (info>0){
    clear();
    if (xon) throw(std::invalid_argument(" no convergence in RealSymDiagonalizerWithMetric::setMetric"));
    else return -2;}

 xmlout.reset("AnalyzeMetric");
 xmlout.putInt("NumberOfOperators",n);
 xmlout.putString("ReturnCode",getRotateMetricCode(info));
 if (info==0){
    LogHelper xmleig("MetricAllEigenvalues");
    for (uint k=0;k<Beigvals.size();k++)
       xmleig.putReal("Value",Beigvals[k]);
    xmlout.putItem(xmleig);}

   // Beigvals returned in ascending order
 double cutoff=std::abs(mininvcondnum*Beigvals[n-1]);
 if (Beigvals[n-1]<mininvcondnum) cutoff=mininvcondnum;
 if (Beigvals[0]<negeigalarm){
    clear();
    if (xon) throw(std::invalid_argument(" Metric not positive semidefinite in RealSymDiagonalizerWithMetric::setMetric"));
    else return -1;}

   // discard eigenvectors associated with small eigenvalues,
   // error condition if negative eigenvalues
 int Bnum_removed=0;
 while ((Bnum_removed<n)&&(Beigvals[Bnum_removed]<cutoff)) Bnum_removed++;
 if (Bnum_removed==n){
    clear();
    if (xon) throw(std::invalid_argument("Null space is dim of Metric in RealSymDiagonalizerWithMetric::setMetric"));
    else return -3;}
 n0=n-Bnum_removed;
 Bset=true;
 xmlout.putInt("MetricRank",n0);
 LogHelper xmlmet("MetricRetainedEigenvalues");
 for (int k=0;k<n0;k++)
    xmlmet.putReal("Value",Beigvals[k+Bnum_removed]);
 xmlout.put(xmlmet);
 return 0;
}


int RealSymDiagonalizerWithMetric::setMetric(const RealSymmetricMatrix& B)
{
 LogHelper xmlout;
 return setMetric(B,xmlout);
}


void RealSymDiagonalizerWithMetric::getMetricEigenvalues(RVector& metric_eigvals)
{
 if (!Bset){
    metric_eigvals.clear();
    if (xon) throw(std::invalid_argument("Metric not set in RealSymDiagonalizerWithMetric::getMetricEigenvalues"));
    return;}
 metric_eigvals=Beigvals;
}


     //  Sets the matrix A.  Diagonalizes G = B^(-1/2) A B^(-1/2), checks for small 
     //  and negative eigenvalues.  Returns 0 if successful,  -1 if B is not
     //  set, -2 if size of A not same as B, -3 if the null space 
     //  is the dimension of A, -4 if diagonalization failed for some reason,
     //  -5 if the null space of A does not contain the entire null space of B,
     //  -6 if A is not positive semidefinite

int RealSymDiagonalizerWithMetric::setMatrix(const RealSymmetricMatrix& A,
                                             LogHelper& xmlout, bool checkNullSpace)
{
 clearMatrix();
 if (!Bset){
    if (xon) throw(std::invalid_argument("cannot set Matrix since Metric NOT set in RealSymDiagonalizerWithMetric"));
    return -1;}
 if (int(A.size())!=n){
    if (xon) throw(std::invalid_argument("Matrices A and B must be same size in RealSymDiagonalizerWithMetric::setMatrix"));
    return -2;}
 xmlout.reset("AnalyzeMatrix");

   // check that null space of B is entirely contained with the
   // null space of A:
   //  For each discarded (null space) eigenvector |d> of B, we want to 
   //  check that |d> can be written as a linear superposition of 
   //  the null space eigenvectors |a> of A.  In other words, that
   //                sum_a <d|a><a|d> ~ 1.0

 int Bnulldim=n-n0;
 if ((Bnulldim>0)&&(checkNullSpace)){
    LogHelper xmlnull("CheckNullSpaceCommonality");
    Diagonalizer DG;
    RVector Aeigvals;
    RMatrix Aeigvecs;
    DG.getEigenvectors(A,Aeigvals,Aeigvecs);
    LogHelper xmla("AMatrixEigenvalues");
    for (int k=0;k<n;k++){
       xmla.putReal("Value",Aeigvals[k]);}
    xmlnull.put(xmla);
    vector<RVector> Anullvecs;
    double Acutoff=std::abs(mininvcondnum*Aeigvals[n-1]);
    int Anulldim=0;
    while ((Anulldim<n)&&(Aeigvals[Anulldim]<Acutoff)){
       Anulldim++;
       RVector Atemp(n);
       for (int j=0;j<n;j++) Atemp[j]=Aeigvecs(j,Anulldim);
       Anullvecs.push_back(Atemp);}
    xmlnull.putUInt("DimensionNullSpaceAMatrix",Anulldim);
    if (Anulldim<Bnulldim) 
       xmlnull.putString("WARNING","Anull smaller than B null");
    Aeigvecs.clear();
    if (Anulldim==n){
       clear();
       xmlout.putString("Warning","Null space is dim of Matrix in HermDiagonalizerWithMetric::setMetric");
       if (xon) throw(std::invalid_argument("Null space is dim of Matrix in HermDiagonalizerWithMetric::setMetric"));
       else return -3;}
    double ovmax=0.0;
    for (int bvec=0;bvec<Bnulldim;bvec++){
       RVector Bnullvec(n);
       int ind=n*bvec;
       for (int j=0;j<n;j++){
          Bnullvec[j]=matb[ind++];}
       LogHelper xmlbvec("MetricNullEigenvectorTest");
       xmlbvec.putUInt("Index",bvec);
       RVector Anullvec;
       multiply(Anullvec,A,Bnullvec); // Anullvec = A * nullvec
       xmlbvec.putReal("MagnitudeOfMatrixElementOfAMatrix",      
                   dotProductMagnitude(Bnullvec,Anullvec));
       double ov=0.0;
       for (int k=0;k<Anulldim;k++){
          ov+=dotProductMagnitudeSquared(Anullvecs[k],Bnullvec);}
       xmlbvec.putReal("NormProjectionIntoAMatrixNullSpace",ov);
       xmlnull.put(xmlbvec);
       if (ov>ovmax) ovmax=ov;}
    nullB_in_nullA=(ovmax>0.9);
    if (nullB_in_nullA)
       xmlnull.putString("MetricNullSpace"," SubsetOfMatrixNullSpace ");
    else
       xmlnull.putString("MetricNullSpace"," NOTSubsetOfMatrixNullSpace ");
    xmlout.put(xmlnull);}


 int info;
 char jobz='V';
 char uplo='U';
 int lwork=5*n;
 RVector work(lwork);
 int Bnull=n-n0;
 RVector Btildeinvsqrt(n0);
 RVector ev(n0);
 for (int i=0;i<n0;i++) 
    Btildeinvsqrt[i]=1.0/sqrt(Beigvals[i+Bnull]);

     // make the matrix  matg = Btilde^(-1/2) Atilde Btilde^(-1/2)
 matg.resize(n0*n0);
 for (int col=0;col<n0;++col){
    int fcol=col+Bnull;
    for (int row=0;row<=col;++row){
       int frow=row+Bnull;
       double tmp=0.0;
       for (int k=0;k<n;k++){
          double bk=matb[k+n*fcol];
          for (int l=0;l<n;l++)
             tmp+=matb[l+n*frow]*A(l,k)*bk;}
       matg[row+n0*col]=tmp*Btildeinvsqrt[row]*Btildeinvsqrt[col];}}

     // diagonalize, orthonormal eigenvectors in columns of matg,
     // eigenvalues in "ev"
 dsyev_(&jobz,&uplo,&n0,&matg[0],&n0,&ev[0],&work[0],&lwork,&info);

 if (info<0){
    clearMatrix();
    if (xon) throw(std::invalid_argument(" bad arguments in RealSymDiagonalizerWithMetric::setMatrix"));
    return -4;}
 else if (info>0){
    clearMatrix();
    if (xon) throw(std::invalid_argument(" no convergence in RealSymDiagonalizerWithMetric::setMatrix"));
    return -4;}

 xmlout.putString("ReturnCode",getRotateMatrixCode(info));
 if ((info==0)||(info==-5)){
    LogHelper xmleig("GMatrixAllEigenvalues");
    for (uint k=0;k<ev.size();k++)
       xmleig.putReal("Value",ev[k]);
    xmlout.putItem(xmleig);}

 int Aremove=0;
 double cutoff=std::abs(mininvcondnum*ev[n0-1]);
 if (ev[n0-1]<mininvcondnum) cutoff=mininvcondnum;
 if (ev[0]<negeigalarm){
    clearMatrix();
    if (xon) throw(std::invalid_argument(" Matrix not positive semidefinite in RealSymDiagonalizerWithMetric::setMatrix"));
    else return -6;}
 while ((Aremove<n0)&&(ev[Aremove]<cutoff)) Aremove++;
 if (Aremove==n0){
    clearMatrix();
    if (xon) throw(std::invalid_argument("Null space is dim of Matrix in RealSymDiagonalizerWithMetric::setMatrix"));
    else return -3;}

   //  put final retained eigenvalues in "eigvals"
 np=n0-Aremove;
 Geigvals.resize(np);
 for (int l=0;l<np;l++){
    Geigvals[np-l-1]=ev[l+Aremove];}
 xmlout.putInt("GMatrixRank",np);
 LogHelper xmlmat("GMatrixRetainedEigenvalues");
 for (int k=0;k<np;k++)
    xmlmat.putReal("Value",Geigvals[k]);
 xmlout.put(xmlmat);
 Aset=true;

 if (!checkNullSpace) return 0;
 return (nullB_in_nullA)?0:-5;
}


int RealSymDiagonalizerWithMetric::setMatrix(const RealSymmetricMatrix& A,
                                             bool checkNullSpace)
{
 LogHelper xmlout;
 return setMatrix(A,xmlout,checkNullSpace);
}


void RealSymDiagonalizerWithMetric::getEigenvalues(RVector& eigvals)
{
 if (!Aset){
    eigvals.clear();
    if (xon) throw(std::invalid_argument("Matrix not yet set for RealSymDiagonalizerWithMetric::getEigenvalues"));
    return;}
 eigvals=Geigvals;
}


void RealSymDiagonalizerWithMetric::getEigenvectors(RMatrix& eigvecs)
{
 if (!Aset){
    eigvecs.clear();
    if (xon) throw(std::invalid_argument("Matrix not yet set for RealSymDiagonalizerWithMetric::getEigenvectors"));
    return;}

 int Bnull=n-n0;
 int Aremove=n0-np;
 RVector Btildeinvsqrt(n0);
 for (int i=0;i<n0;i++) 
    Btildeinvsqrt[i]=1.0/sqrt(Beigvals[i+Bnull]);

   //  compute the generalized eigenvectors P0 Btilde^(-1/2) matg

 eigvecs.resize(n,np);
 for (int l=0;l<np;l++)
 for (int i=0;i<n;i++){
    double tmp=0.0; int jj=Bnull;
    for (int j=0;j<n0;j++){
       tmp+=matb[i+n*jj]*Btildeinvsqrt[j]*matg[j+n0*(l+Aremove)];
       jj++;}
    eigvecs(i,np-l-1)=tmp;}
}



void RealSymDiagonalizerWithMetric::getOrthovectors(RMatrix& orthovecs)
{
 if (!Aset){
    orthovecs.clear();
    if (xon) throw(std::invalid_argument("Matrix not yet set for RealSymDiagonalizerWithMetric::getOrthovectors"));
    return;}

 int Bnull=n-n0;
 int Aremove=n0-np;

   //  compute the orthonormal eigenvectors P0 matg

 orthovecs.resize(n,np);
 for (int l=0;l<np;l++)
 for (int i=0;i<n;i++){
    double tmp=0.0; int jj=Bnull;
    for (int j=0;j<n0;j++){
       tmp+=matb[i+n*jj]*matg[j+n0*(l+Aremove)];
       jj++;}
    orthovecs(i,np-l-1)=tmp;}
}


void RealSymDiagonalizerWithMetric::getZMatrix(RMatrix& Zmat)
{
 if (!Aset){
    Zmat.clear();
    if (xon) throw(std::invalid_argument("Matrix not yet set for RealSymDiagonalizerWithMetric::getZMatrix"));
    return;}

 int Bnull=n-n0;
 int Aremove=n0-np;
 RVector Btildesqrt(n0);
 for (int i=0;i<n0;i++) 
    Btildesqrt[i]=sqrt(Beigvals[i+Bnull]);

   //  compute Zmat = P0 Btilde^(1/2) matg

 Zmat.resize(n,np);
 for (int l=0;l<np;l++)
 for (int i=0;i<n;i++){
    double tmp=0.0; int jj=Bnull;
    for (int j=0;j<n0;j++){
       tmp+=matb[i+n*jj]*Btildesqrt[j]*matg[j+n0*(l+Aremove)];
       jj++;}
    Zmat(i,np-l-1)=tmp;}
}


string RealSymDiagonalizerWithMetric::getRotateMetricCode(int info)
{
 return HermDiagonalizerWithMetric::getRotateMetricCode(info);
}

string RealSymDiagonalizerWithMetric::getRotateMatrixCode(int info)
{
 return HermDiagonalizerWithMetric::getRotateMatrixCode(info);
}


// **************************************************************


void analyzeHermCorrelatorMatrix(MCObsHandler *moh, 
                  const CorrelatorMatrixInfo& cormat, uint timeval,
                  vector<MCEstimate>& corr_diag_estimates,
                  vector<MCEstimate>& eigenvalues)
{
 try{
 const set<OperatorInfo>& corrops=cormat.getOperators();
 uint nops=cormat.getNumberOfOperators();
 bool herm=cormat.isHermitian();
 if (!herm){
    throw(std::invalid_argument("CorrelatorMatrix must be Hermitian for this case"));}
 bool subvevs=cormat.subtractVEV();
 corr_diag_estimates.resize(nops);
 eigenvalues.resize(nops);

 vector<Vector<double> > jackvals(nops*nops);  //  jackknife samplings
 uint count=0, icol=0;
 set<OperatorInfo>::const_iterator itrow,itcol;
 for (itcol=corrops.begin();itcol!=corrops.end();itcol++,icol++){
    for (itrow=corrops.begin();itrow!=itcol;itrow++){
       CorrelatorAtTimeInfo corrtv(*itrow,*itcol,timeval,true,subvevs);
       MCObsInfo obskey(corrtv,RealPart);
       jackvals[count++]=moh->getJackknifeSamplingValues(obskey);
       obskey.setToImaginaryPart();
       jackvals[count++]=moh->getJackknifeSamplingValues(obskey);
       CorrelatorAtTimeInfo corrt(*itrow,*itcol,timeval,true,false);
       moh->eraseData(MCObsInfo(corrt,RealPart));
       moh->eraseData(MCObsInfo(corrt,ImaginaryPart));}
    CorrelatorAtTimeInfo corrtv(*itcol,*itcol,timeval,true,subvevs);
    MCObsInfo diagkey(corrtv,RealPart);
    jackvals[count++]=moh->getJackknifeSamplingValues(diagkey);
    corr_diag_estimates[icol]=moh->getEstimate(diagkey);
    CorrelatorAtTimeInfo corrt(*itcol,*itcol,timeval,true,false);
    moh->eraseData(MCObsInfo(corrt,RealPart));}
 if (subvevs){
    for (itcol=corrops.begin();itcol!=corrops.end();itcol++){
       moh->eraseData(MCObsInfo(*itcol,RealPart));
       moh->eraseData(MCObsInfo(*itcol,ImaginaryPart));}}}
 catch(const std::exception& errmsg){
    throw(std::invalid_argument("Could not calculate jackknife sampling"));}
}



// **************************************************************


// Given a positive definite real symmetric matrix "A",
// this routine constructs its Cholesky decomposition
//                 A = L * transpose(L)
// where L is lower triangular.  Throws an exception if not successful.


void CholeskyDecomposer::getCholesky(const RealSymmetricMatrix& A, 
                                     LowerTriangularMatrix<double>& L)
{
 int n=A.size();
 if (n==0){
    L.clear(); return;}
 int info;
 char uplo='L';

    // load A into lower triangle of mata in fortran format 
    //    (column major; row index changes fastest)
 vector<double> mata(n*n);
 for (int row=0;row<n;++row)
 for (int col=0;col<=row;++col)
    mata[row+n*col]=A(row,col);

 dpotrf_(&uplo,&n,&mata[0],&n,&info);
 if (info<0){
    L.clear();
    throw(std::invalid_argument(" bad arguments in cholesky"));}
 else if (info>0){
    L.clear();
    throw(std::invalid_argument(" matrix not positive definite in cholesky"));}

 L.resize(n);
 for (int row=0;row<n;++row)
 for (int col=0;col<=row;++col)
    L(row,col)=mata[row+n*col];
}

// *************************************************************

   // Given a positive definite real symmetric matrix "A",
   // this routine constructs the Cholesky decomposition of the
   // inverse of A:
   //                 A^(-1) = transpose(L) * L
   // where L is lower triangular. Throws an exception if not successful.


void CholeskyDecomposer::getCholeskyOfInverse(const RealSymmetricMatrix& A, 
                                      LowerTriangularMatrix<double>& L)
{
 try{
    getCholesky(A,L);}
 catch(const std::exception& errmsg){
    throw(std::invalid_argument(string("Failure in cholesky_of_inverse: ")
              +string(errmsg.what())));}
 int n=A.size();
 for (int i=0;i<n;i++){
    L(i,i)=1.0/L(i,i);
    for (int j=i+1;j<n;j++){
       double sum=0.0;
       for (int k=i;k<j;k++) sum-=L(j,k)*L(k,i);
       L(j,i)=sum/L(j,j);}}
}


// ************************************************************



template <>
double VectorPinner<double>::dot_prod(const double *avec, 
                                      const double *bvec) const
{
 double res=0.0;
 for (uint i=0;i<m_veclength;++i)
    res+=avec[i]*bvec[i];
 return res;
}

template <>
std::complex<double> VectorPinner<std::complex<double> >::dot_prod(
                                      const std::complex<double> *avec, 
                                      const std::complex<double> *bvec) const
{
 std::complex<double> res(0.0,0.0);
 for (uint i=0;i<m_veclength;++i)
    res+=conjugate(avec[i])*bvec[i];
 return res;
}


// *****************************************************************************

    //   Rescales the matrix "cormat" using the diagonal elements
    //   of the matrix "mat_scales" according to
    //
    //     cormat(i,j) / sqrt( |mat_scales(i,i)|*|mat_scales(j,j)| )


void doRescaleByDiagonals(ComplexHermitianMatrix& cormat,
                          const ComplexHermitianMatrix& mat_scales)
{
 int n=cormat.size();
 if (int(mat_scales.size())!=n)
    throw(std::invalid_argument("Size mismatch in doRescaleByDiagonals"));
 RVector scales(n);
 for (int k=0;k<n;k++)
    scales[k]=1.0/sqrt(std::abs(mat_scales(k,k).real()));
 for (int row=0;row<n;row++)
 for (int col=row;col<n;col++)
    cormat.put(row,col,cormat(row,col)*scales[row]*scales[col]);
}


void doRescaleByDiagonals(RealSymmetricMatrix& cormat,
                          const RealSymmetricMatrix& mat_scales)
{
 int n=cormat.size();
 if (int(mat_scales.size())!=n)
    throw(std::invalid_argument("Size mismatch in doRescaleByDiagonals"));
 RVector scales(n);
 for (int k=0;k<n;k++)
    scales[k]=1.0/sqrt(std::abs(mat_scales(k,k)));
 for (int row=0;row<n;row++)
 for (int col=row;col<n;col++)
    cormat(row,col)*=scales[row]*scales[col];
}


// *****************************************************************************

    //   Rescales the transformation matrix "R" using the 
    //   diagonal elements of the matrix "mat_scales" according to
    //
    //     R(i,j) / sqrt( |mat_scales(i,i)| )


void doRescaleTransformation(CMatrix& R,
              const ComplexHermitianMatrix& mat_scales)
{
 int n=R.size(0);
 if (int(mat_scales.size())!=n)
    throw(std::invalid_argument("Size mismatch in doRescaleTransformation"));
 int np=R.size(1);
 RVector scales(n);
 for (int k=0;k<n;k++)
    scales[k]=1.0/sqrt(std::abs(mat_scales(k,k).real()));
 for (int row=0;row<n;row++)
 for (int col=0;col<np;col++)
    R.put(row,col,R(row,col)*scales[row]);
}

void doRescaleTransformation(RMatrix& R,
              const RealSymmetricMatrix& mat_scales)
{
 int n=R.size(0);
 if (int(mat_scales.size())!=n)
    throw(std::invalid_argument("Size mismatch in doRescaleTransformation"));
 int np=R.size(1);
 RVector scales(n);
 for (int k=0;k<n;k++)
    scales[k]=1.0/sqrt(std::abs(mat_scales(k,k)));
 for (int row=0;row<n;row++)
 for (int col=0;col<np;col++)
    R(row,col)*=scales[row];
}


// *************************************************************

     //  Takes Hermitian matrix "A" and replaces it with the "rotated"
     //  matrix   R^dagger A  R.  There is also a version that just
     //  evaluates the diagonal elements of the rotated matrix.

void doMatrixRotation(ComplexHermitianMatrix& A, const CMatrix& R)
{
 int n=R.size(0);
 int np=R.size(1);
 if (int(A.size())!=n)
    throw(std::invalid_argument("Matrix multiply size mismatch"));

 CMatrix AR(n,np);
 for (int i=0;i<n;i++)
 for (int j=0;j<np;j++){
    complex<double> tmp(0.0,0.0);
    for (int k=0;k<n;k++)
       tmp+=A(i,k)*R(k,j);
    AR(i,j)=tmp;}

 A.resize(np);
 for (int i=0;i<np;i++)
 for (int j=i;j<np;j++){
    complex<double> tmp(0.0,0.0);
    for (int k=0;k<n;k++)
       tmp+=conjugate(R(k,i))*AR(k,j);
    if (i!=j) A.put(i,j,tmp);
    else A.put(i,j,complex<double>(tmp.real(),0.0));}
}


void doMatrixRotation(const ComplexHermitianMatrix& A, const CMatrix& R,
                      RVector& Ardiag)
{
 int n=R.size(0);
 int np=R.size(1);
 if (int(A.size())!=n)
    throw(std::invalid_argument("Matrix multiply size mismatch"));

 CMatrix AR(n,np);
 for (int i=0;i<n;i++)
 for (int j=0;j<np;j++){
    complex<double> tmp(0.0,0.0);
    for (int k=0;k<n;k++)
       tmp+=A(i,k)*R(k,j);
    AR(i,j)=tmp;}

 Ardiag.resize(np);
 for (int i=0;i<np;i++){
    double tmp=0.0;
    for (int k=0;k<n;k++)
       tmp+=R(k,i).real()*AR(k,i).real()
           +R(k,i).imag()*AR(k,i).imag();
    Ardiag[i]=tmp;}
}


void doMatrixRotation(RealSymmetricMatrix& A, const RMatrix& R)
{
 int n=R.size(0);
 int np=R.size(1);
 if (int(A.size())!=n)
    throw(std::invalid_argument("Matrix multiply size mismatch"));

 RMatrix AR(n,np);
 for (int i=0;i<n;i++)
 for (int j=0;j<np;j++){
    double tmp=0.0;
    for (int k=0;k<n;k++)
       tmp+=A(i,k)*R(k,j);
    AR(i,j)=tmp;}

 A.resize(np);
 for (int i=0;i<np;i++)
 for (int j=i;j<np;j++){
    double tmp=0.0;
    for (int k=0;k<n;k++)
       tmp+=R(k,i)*AR(k,j);
    A(i,j)=tmp;}
}


void doMatrixRotation(const RealSymmetricMatrix& A, const RMatrix& R,
                      RVector& Ardiag)
{
 int n=R.size(0);
 int np=R.size(1);
 if (int(A.size())!=n)
    throw(std::invalid_argument("Matrix multiply size mismatch"));

 RMatrix AR(n,np);
 for (int i=0;i<n;i++)
 for (int j=0;j<np;j++){
    double tmp=0.0;
    for (int k=0;k<n;k++)
       tmp+=A(i,k)*R(k,j);
    AR(i,j)=tmp;}

 Ardiag.resize(np);
 for (int i=0;i<np;i++){
    double tmp=0.0;
    for (int k=0;k<n;k++)
       tmp+=R(k,i)*AR(k,i);
    Ardiag[i]=tmp;}
}


// ********************************************************************

     //  Takes vector "V" and replaces it with the rotated
     //  matrix   R^dagger V.  


void doVectorRotation(CVector& V, const CMatrix& R)
{
 int n=R.size(0);
 int np=R.size(1);
 if (int(V.size())!=n)
    throw(std::invalid_argument("Matrix-vector multiply size mismatch"));
 CVector res(np);
 for (int i=0;i<np;i++){
    complex<double> tmp(0.0,0.0);
    for (int k=0;k<n;k++)
       tmp+=conjugate(R(k,i))*V[k];
    res[i]=tmp;}
 V=res;
}

void doVectorRotation(RVector& V, const RMatrix& R)
{
 int n=R.size(0);
 int np=R.size(1);
 if (int(V.size())!=n)
    throw(std::invalid_argument("Matrix-vector multiply size mismatch"));
 RVector res(np);
 for (int i=0;i<np;i++){
    double tmp=0.0;
    for (int k=0;k<n;k++)
       tmp+=R(k,i)*V[k];
    res[i]=tmp;}
 V=res;
}


// ********************************************************************

     //  Replaces V by R*V  


void doMatrixMultiply(const CMatrix& R, CMatrix& V)
{
 int n=R.size(0);
 int np=V.size(1);
 int nk=R.size(1);
 if (int(V.size(0))!=nk)
    throw(std::invalid_argument("Matrix multiply size mismatch"));
 CMatrix RV(n,np);
 for (int i=0;i<n;i++)
 for (int j=0;j<np;j++){
    complex<double> tmp(0.0,0.0);
    for (int k=0;k<nk;k++)
       tmp+=R(i,k)*V(k,j);
    RV(i,j)=tmp;}
 V=RV;
}


void doMatrixMultiply(const RMatrix& R, RMatrix& V)
{
 int n=R.size(0);
 int np=V.size(1);
 int nk=R.size(1);
 if (int(V.size(0))!=nk)
    throw(std::invalid_argument("Matrix multiply size mismatch"));
 RMatrix RV(n,np);
 for (int i=0;i<n;i++)
 for (int j=0;j<np;j++){
    double tmp=0.0;
    for (int k=0;k<nk;k++)
       tmp+=R(i,k)*V(k,j);
    RV(i,j)=tmp;}
 V=RV;
}


// ********************************************************************

     //   outvec = inmat * invec

void multiply(CVector& outvec, const ComplexHermitianMatrix& inmat, const CVector& invec)
{
 uint nn=inmat.size();
 if (nn!=invec.size()) throw(std::invalid_argument("bad matrix-vector multiplying sizes"));
 outvec.resize(nn);
 for (uint row=0;row<nn;row++){
    complex<double> z(0.0,0.0);
    for (uint k=0;k<nn;k++)
       z+=inmat(row,k)*invec[k];
    outvec[row]=z;}
}



void multiply(RVector& outvec, const RealSymmetricMatrix& inmat, const RVector& invec)
{
 uint nn=inmat.size();
 if (nn!=invec.size()) throw(std::invalid_argument("bad matrix-vector multiplying sizes"));
 outvec.resize(nn);
 for (uint row=0;row<nn;row++){
    double z=0.0;
    for (uint k=0;k<nn;k++)
       z+=inmat(row,k)*invec[k];
    outvec[row]=z;}
}

     //   inner product of vectors

complex<double> dotProduct(const CVector& lvec, const CVector& rvec)
{
 uint nv=rvec.size();
 if (nv!=lvec.size()) throw(std::invalid_argument("Mismatch in vector sizes in dotProduct"));
 complex<double> res(0.0,0.0);
 for (uint k=0;k<nv;k++)
    res+=conjugate(lvec[k])*rvec[k];
 return res;
}


double dotProduct(const RVector& lvec, const RVector& rvec)
{
 uint nv=rvec.size();
 if (nv!=lvec.size()) throw(std::invalid_argument("Mismatch in vector sizes in dotProduct"));
 double res=0.0;
 for (uint k=0;k<nv;k++)
    res+=lvec[k]*rvec[k];
 return res;
}

     //   magnitude of inner product of vectors

double dotProductMagnitude(const CVector& lvec, const CVector& rvec)
{
 return std::abs(dotProduct(lvec,rvec));
}

double dotProductMagnitude(const RVector& lvec, const RVector& rvec)
{
 return std::abs(dotProduct(lvec,rvec));
}


     //   magnitude squared of inner product of vectors

double dotProductMagnitudeSquared(const CVector& lvec, const CVector& rvec)
{
 return std::norm(dotProduct(lvec,rvec));
}

double dotProductMagnitudeSquared(const RVector& lvec, const RVector& rvec)
{
 return sqr(dotProduct(lvec,rvec));
}


// ********************************************************************


void array_to_matrix(const Array<complex<double> >& in, CMatrix& out)
{
 if (in.numDimensions()!=2)
    throw(std::invalid_argument("Invalid array to matrix conversion"));
 uint nrow=in.size(0);
 uint ncol=in.size(1);
 out.resize(nrow,ncol);
 for (uint row=0;row<nrow;row++)
 for (uint col=0;col<ncol;col++)
    out(row,col)=in(row,col);
}

void array_to_matrix(const Array<complex<float> >& in, CMatrix& out)
{
 if (in.numDimensions()!=2)
    throw(std::invalid_argument("Invalid array to matrix conversion"));
 uint nrow=in.size(0);
 uint ncol=in.size(1);
 out.resize(nrow,ncol);
 for (uint row=0;row<nrow;row++)
 for (uint col=0;col<ncol;col++)
    out(row,col)=in(row,col);
}

void array_to_matrix(const Array<double>& in, RMatrix& out)
{
 if (in.numDimensions()!=2)
    throw(std::invalid_argument("Invalid array to matrix conversion"));
 uint nrow=in.size(0);
 uint ncol=in.size(1);
 out.resize(nrow,ncol);
 for (uint row=0;row<nrow;row++)
 for (uint col=0;col<ncol;col++)
    out(row,col)=in(row,col);
}

void array_to_matrix(const Array<float>& in, RMatrix& out)
{
 if (in.numDimensions()!=2)
    throw(std::invalid_argument("Invalid array to matrix conversion"));
 uint nrow=in.size(0);
 uint ncol=in.size(1);
 out.resize(nrow,ncol);
 for (uint row=0;row<nrow;row++)
 for (uint col=0;col<ncol;col++)
    out(row,col)=in(row,col);
}

void array_to_matrix(const Array<double>& in, CMatrix& out)
{
 if ((in.numDimensions()!=2)||((in.size(1)%2)!=0))
    throw(std::invalid_argument("Invalid array to matrix conversion"));
 uint nrow=in.size(0);
 uint ncol=in.size(1)/2;
 out.resize(nrow,ncol);
 for (uint row=0;row<nrow;row++)
 for (uint col=0;col<ncol;col++)
    out(row,col)=complex<double>(in(row,col),in(row,col+ncol));
}

void array_to_matrix(const Array<float>& in, CMatrix& out)
{
 if ((in.numDimensions()!=2)||((in.size(1)%2)!=0))
    throw(std::invalid_argument("Invalid array to matrix conversion"));
 uint nrow=in.size(0);
 uint ncol=in.size(1)/2;
 out.resize(nrow,ncol);
 for (uint row=0;row<nrow;row++)
 for (uint col=0;col<ncol;col++)
    out(row,col)=complex<double>(in(row,col),in(row,col+ncol));
}

void matrix_to_array(const CMatrix& in, Array<complex<double> >& out)
{
 uint nrow=in.size(0);
 uint ncol=in.size(1);
 out.resize(nrow,ncol);
 for (uint row=0;row<nrow;row++)
 for (uint col=0;col<ncol;col++)
    out(row,col)=in(row,col);
}

void matrix_to_array(const CMatrix& in, Array<complex<float> >& out)
{
 uint nrow=in.size(0);
 uint ncol=in.size(1);
 out.resize(nrow,ncol);
 for (uint row=0;row<nrow;row++)
 for (uint col=0;col<ncol;col++)
    out(row,col)=in(row,col);
}

void matrix_to_array(const RMatrix& in, Array<double>& out)
{
 uint nrow=in.size(0);
 uint ncol=in.size(1);
 out.resize(nrow,ncol);
 for (uint row=0;row<nrow;row++)
 for (uint col=0;col<ncol;col++)
    out(row,col)=in(row,col);
}

void matrix_to_array(const RMatrix& in, Array<float>& out)
{
 uint nrow=in.size(0);
 uint ncol=in.size(1);
 out.resize(nrow,ncol);
 for (uint row=0;row<nrow;row++)
 for (uint col=0;col<ncol;col++)
    out(row,col)=in(row,col);
}


void matrix_to_array(const CMatrix& in, Array<double>& out)
{
 uint nrow=in.size(0);
 uint ncol=in.size(1);
 out.resize(nrow,2*ncol);
 for (uint row=0;row<nrow;row++)
 for (uint col=0;col<ncol;col++){
    out(row,col)=in(row,col).real();
    out(row,col+ncol)=in(row,col).imag();}
}

void matrix_to_array(const CMatrix& in, Array<float>& out)
{
 uint nrow=in.size(0);
 uint ncol=in.size(1);
 out.resize(nrow,2*ncol);
 for (uint row=0;row<nrow;row++)
 for (uint col=0;col<ncol;col++){
    out(row,col)=in(row,col).real();
    out(row,col+ncol)=in(row,col).imag();}
}

void array_to_vector(const Array<double>& in, std::vector<double>& out)
{
 uint n=in.size();
 out.resize(n);
 for (uint k=0;k<n;k++)
    out[k]=in[k];
}

void array_to_RVector(const Array<double>& in, RVector& out)
{
 uint n=in.size();
 out.resize(n);
 for (uint k=0;k<n;k++)
    out[k]=in[k];
}

void vector_to_array(const std::vector<double>& in, Array<double>& out)
{
 uint n=in.size();
 out.resize(n);
 for (uint k=0;k<n;k++)
    out[k]=in[k];
}

void RVector_to_array(const RVector& in, Array<double>& out)
{
 uint n=in.size();
 out.resize(n);
 for (uint k=0;k<n;k++)
    out[k]=in[k];
}


   //  returns a vector of integer times in ascending order from
   //  tmin to tmax, excluding any values contained in "texclude"

vector<uint> form_tvalues(uint tmin, uint tmax, 
                          const vector<int>& texclude)
{
 set<uint> tvals;  // values will automatically be sorted in set
 for (uint tt=tmin;tt<=tmax;tt++){
    tvals.insert(tt);}
 for (uint k=0;k<texclude.size();k++){
    tvals.erase(texclude[k]);}
 vector<uint> result(tvals.begin(),tvals.end());
 if (result.size()<4) throw(std::invalid_argument("Time range too small"));
    // should be sorted already, but double check that it is sorted
 for (uint k=1;k<result.size();k++){
    if (result[k-1]>=result[k]) 
       throw(std::invalid_argument("Not sorted but should be!"));}
 return result;
}


// ********************************************************************


void doSquareByBins(MCObsHandler& moh, const MCObsInfo& obs_in, const MCObsInfo& obs_out)
{
 const Vector<double>& inbins=moh.getBins(obs_in);
 int nbins=inbins.size();
 Vector<double> sqvalues(nbins);
 for (int bin=0;bin<nbins;bin++)
    sqvalues[bin]=inbins[bin]*inbins[bin];
 moh.putBins(obs_out,sqvalues);
}


void doSquareBySamplings(MCObsHandler& moh, const MCObsInfo& obs_in, const MCObsInfo& obs_out)
{
 for (moh.setSamplingBegin();!moh.isSamplingEnd();moh.setSamplingNext()){
    double val=moh.getCurrentSamplingValue(obs_in);
    moh.putCurrentSamplingValue(obs_out,val*val);}
}


void doSquareRootByBins(MCObsHandler& moh, const MCObsInfo& obs_in, const MCObsInfo& obs_out)
{
 const Vector<double>& inbins=moh.getBins(obs_in);
 int nbins=inbins.size();
 Vector<double> sqvalues(nbins);
 for (int bin=0;bin<nbins;bin++)
   sqvalues[bin]=sqrt(inbins[bin]);
 moh.putBins(obs_out,sqvalues);
}


void doSquareRootBySamplings(MCObsHandler& moh, const MCObsInfo& obs_in, const MCObsInfo& obs_out)
{
 for (moh.setSamplingBegin();!moh.isSamplingEnd();moh.setSamplingNext()){
    double val=moh.getCurrentSamplingValue(obs_in);
    moh.putCurrentSamplingValue(obs_out,sqrt(val));}
}


void doRatioByBins(MCObsHandler& moh, const MCObsInfo& obs_numer, const MCObsInfo& obs_denom,
                   const MCObsInfo& obs_ratio)
{
 const Vector<double>& numerbins=moh.getBins(obs_numer);
 const Vector<double>& denombins=moh.getBins(obs_denom);
 int nbins=numerbins.size();
 Vector<double> ratiovalues(nbins);
 for (int bin=0;bin<nbins;bin++)
    ratiovalues[bin]=numerbins[bin]/denombins[bin];
 moh.putBins(obs_ratio,ratiovalues);
}


void doRatioBySamplings(MCObsHandler& moh, const MCObsInfo& obs_numer, const MCObsInfo& obs_denom,
                        const MCObsInfo& obs_ratio)
{
 for (moh.setSamplingBegin();!moh.isSamplingEnd();moh.setSamplingNext()){
    double ratiovalue=moh.getCurrentSamplingValue(obs_numer)
                     /moh.getCurrentSamplingValue(obs_denom);
    moh.putCurrentSamplingValue(obs_ratio,ratiovalue);}
}


void doLinearSuperpositionByBins(MCObsHandler& moh, std::vector<MCObsInfo>& suminfos,
                   std::vector<double>& sumcoefs, const MCObsInfo& obs_superposition)
{
 int nsummands=suminfos.size();
 vector<const Vector<double>* > bins(nsummands);
 for (int k=0;k<nsummands;k++)
    bins[k]=&(moh.getBins(suminfos[k]));
 int nbins=bins[0]->size();
 Vector<double> result(nbins);
 for (int bin=0;bin<nbins;bin++){
    double temp=0.0;
    for (int k=0;k<nsummands;k++)
       temp+=sumcoefs[k]*(*(bins[k]))[bin];
    result[bin]=temp;}
 moh.putBins(obs_superposition,result);
}


void doLinearSuperpositionBySamplings(MCObsHandler& moh, std::vector<MCObsInfo>& suminfos,
                   std::vector<double>& sumcoefs, const MCObsInfo& obs_superposition)
{
 int nsummands=suminfos.size();
 for (moh.setSamplingBegin();!moh.isSamplingEnd();moh.setSamplingNext()){
    double result=0.0;
    for (int k=0;k<nsummands;k++)
       result+=sumcoefs[k]*moh.getCurrentSamplingValue(suminfos[k]);
    moh.putCurrentSamplingValue(obs_superposition,result);}
}


void doDispersionBySamplings(MCObsHandler& moh, const MCObsInfo& anisotropy_key, 
                             const MCObsInfo& restmasssquared_key, double psqfactor,
                             const MCObsInfo& Esqinfo)
{
 for (moh.setSamplingBegin();!moh.isSamplingEnd();moh.setSamplingNext()){
    double m0sq=moh.getCurrentSamplingValue(restmasssquared_key);
    double xi=moh.getCurrentSamplingValue(anisotropy_key);
    double Esq=m0sq+psqfactor/(xi*xi);
    moh.putCurrentSamplingValue(Esqinfo,Esq);}
}

<<<<<<< HEAD

=======
>>>>>>> edb5c1ae
void doBoostBySamplings(MCObsHandler& moh, const MCObsInfo& restmass_key,
			const MCObsInfo& anisotropy_key, double psqfactor,
			const MCObsInfo& Eboosted)
{
 for (moh.setSamplingBegin();!moh.isSamplingEnd();moh.setSamplingNext()){
    double m0=moh.getCurrentSamplingValue(restmass_key);
    double xi=moh.getCurrentSamplingValue(anisotropy_key);
    double Esq=m0*m0+psqfactor/(xi*xi);
    moh.putCurrentSamplingValue(Eboosted,sqrt(Esq));}
}

// ********************************************************************<|MERGE_RESOLUTION|>--- conflicted
+++ resolved
@@ -2759,10 +2759,6 @@
     moh.putCurrentSamplingValue(Esqinfo,Esq);}
 }
 
-<<<<<<< HEAD
-
-=======
->>>>>>> edb5c1ae
 void doBoostBySamplings(MCObsHandler& moh, const MCObsInfo& restmass_key,
 			const MCObsInfo& anisotropy_key, double psqfactor,
 			const MCObsInfo& Eboosted)
