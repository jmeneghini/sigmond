#include "task_handler.h"
#include "chisq_anisotropy.h"
#include "chisq_disp.h"
#include "chisq_tcorr.h"
#include "chisq_fit.h"
#include "chisq_logtcorr.h"
#include "create_plots.h"
#include "task_utils.h"

using namespace std;

// *******************************************************************************
// *                                                                             *
// *    XML format for chi-square fitting:                                       *
// *                                                                             *
// *    Fit to a single real-valued temporal correlator.                         *
// *                                                                             *
// *    <Task>                                                                   *
// *     <Action>DoFit</Action>                                                  *
// *       <Type>TemporalCorrelator</Type>                                       *
// *       <MinimizerInfo>                 (optional)                            *
// *         <Method>Minuit2</Method>                                            *
// *         <ParameterRelTol>1e-6</ParameterRelTol>                             *
// *         <ChiSquareRelTol>1e-4</ChiSquareRelTol>                             *
// *         <MaximumIterations>1024</MaximumIterations>                         *
// *         <Verbosity>Low</Verbosity>                                          *
// *       </MinimizerInfo>                                                      *
// *       <SamplingMode>Bootstrap</SamplingMode>   (optional)                   *
// *       <CovMatCalcSamplingMode>Bootstrap</CovMatCalcSamplingMode> (optional) *
// *       <Uncorrelated/>  (optional) performs an uncorrelated fit              *
// *       <TemporalCorrelatorFit>                                               *
// *         <Operator>.... </Operator>                                          *
// *         <SubtractVEV/>             (as appropriate)                         *
// *         <MinimumTimeSeparation>3</MinimumTimeSeparation>                    *
// *         <MaximumTimeSeparation>12</MaximumTimeSeparation>                   *
// *         <ExcludeTimes>4 8</ExcludeTimes>  (optional)                        *
// *         <LargeTimeNoiseCutoff>1.0</LargeTimeNoiseCutoff>                    *
// *         <Model>                                                             *
// *             <Type>TimeSymSingleExponential</Type>                           *
// *             <Energy>                                                        *
// *                <Name>pion</Name><IDIndex>0</IDIndex> // default taskcount   *
// *             </Energy>                                                       *
// *             <Amplitude>                                                     *
// *                <Name>Amp</Name><IDIndex>0</IDIndex>                         *
// *             </Amplitude>                                                    *
// *         </Model>                                                            *
// *       <DoEffectiveEnergyPlot> (optional)                                    *
// *          <PlotFile> ... </PlotFile>                                         *
// *          <CorrName>standard</CorrName>   (optional)                         *
// *          <TimeStep>3</TimeStep>  (optional: 1 default)                      *
// *          <SymbolColor> ... </SymbolColor>                                   *
// *          <SymbolType> ... </SymbolType>                                     *
// *          <MaxRelativeErrorToPlot> ...</MaxRelativeErrorToPlot> (optional)   *
// *          <Goodness>qual</Goodness>  "qual" or "chisq"                       *
// *          <ShowApproach/>   (optional)                                       *
// *          <ReferenceEnergy> (optional: includes energy ratio on plot)        *
// *            <Name>kaon</Name><IDIndex>0</IDIndex>                            *
// *          </ReferenceEnergy>                                                 *
// *       </DoEffectiveEnergyPlot>                                              *
// *       </TemporalCorrelatorFit>                                              *
// *    </Task>                                                                  *
// *                                                                             *
// *    Fit to the log of a single real-valued temporal correlator.              *
// *                                                                             *
// *    <Task>                                                                   *
// *     <Action>DoFit</Action>                                                  *
// *       <Type>LogTemporalCorrelator</Type>                                    *
// *       <MinimizerInfo>                 (optional)                            *
// *         <Method>Minuit2</Method>                                            *
// *         <ParameterRelTol>1e-6</ParameterRelTol>                             *
// *         <ChiSquareRelTol>1e-4</ChiSquareRelTol>                             *
// *         <MaximumIterations>1024</MaximumIterations>                         *
// *         <Verbosity>Low</Verbosity>                                          *
// *       </MinimizerInfo>                                                      *
// *       <SamplingMode>Bootstrap</SamplingMode>   (optional)                   *
// *       <CovMatCalcSamplingMode>Bootstrap</CovMatCalcSamplingMode> (optional) *
// *       <Uncorrelated/>  (optional) performs an uncorrelated fit              *
// *       <LogTemporalCorrelatorFit>                                            *
// *         <Operator>.... </Operator>                                          *
// *         <SubtractVEV/>             (as appropriate)                         *
// *         <MinimumTimeSeparation>3</MinimumTimeSeparation>                    *
// *         <MaximumTimeSeparation>12</MaximumTimeSeparation>                   *
// *         <ExcludeTimes>4 8</ExcludeTimes>  (optional)                        *
// *         <LargeTimeNoiseCutoff>1.0</LargeTimeNoiseCutoff>                    *
// *         <LogModel>                                                          *
// *             <Type>LogTimeSymSingleExponential</Type>                        *
// *             <Energy>                                                        *
// *                <Name>pion</Name><IDIndex>0</IDIndex> // default taskcount   *
// *             </Energy>                                                       *
// *             <LogAmplitude>                                                  *
// *                <Name>Amp</Name><IDIndex>0</IDIndex>                         *
// *             </LogAmplitude>                                                 *
// *         </LogModel>                                                         *
// *       <DoEffectiveEnergyPlot> (optional)                                    *
// *          <PlotFile> ... </PlotFile>                                         *
// *          <CorrName>standard</CorrName>   (optional)                         *
// *          <TimeStep>3</TimeStep>  (optional: 1 default)                      *
// *          <SymbolColor> ... </SymbolColor>                                   *
// *          <SymbolType> ... </SymbolType>                                     *
// *          <MaxRelativeErrorToPlot> ...</MaxRelativeErrorToPlot> (optional)   *
// *          <Goodness>qual</Goodness>  "qual" or "chisq"                       *
// *          <ShowApproach/>   (optional)                                       *
// *          <ReferenceEnergy> (optional: includes energy ratio on plot)        *
// *            <Name>kaon</Name><IDIndex>0</IDIndex>                            *
// *          </ReferenceEnergy>                                                 *
// *       </DoEffectiveEnergyPlot>                                              *
// *       </LogTemporalCorrelatorFit>                                           *
// *    </Task>                                                                  *
// *                                                                             *
// *                                                                             *
// *                                                                             *
// *      For extracting the `interaction energy' or energy difference           *
// *      between an interacting energy level and the nearest                    *
// *      non-interacting state, the ratio:                                      *
// *                               C_int(t)                                      *
// *               R(t) =  -------------------------                             *
// *                         prod_i C_non-int[i](t)                              *
// *      can be fit to the ansatz:  R(t) = A exp(-DeltaE*t), where:             *
// *        DeltaE          =  E_int - E_non-int,                                *
// *        C_int(t)        =  (diagonal) correlator for interacting level       *
// *        C_non-int[i](t) =  N correlators coresponding to closest             *
// *                           non-interacting level                             *
// *       (other fit ansatz are allowed as well, such as two exponentials)      *
// *                                                                             *
// *      Example:                                                               *
// *      if the closest non-interacting level to C_int is pi(0)K(1)K(1):        *
// *        C_non-int[0](t) = pion correlator for P^2=0                          *
// *        C_non-int[1](t) = kaon correlator for P^2=1                          *
// *        C_non-int[2](t) = kaon correlator for P^2=1                          *
// *                                                                             *
// *      Note: the resultant correlator will have (if specified) all            *
// *            VEVs subtracted in this task.                                    *
// *    <Task>                                                                   *
// *     <Action>DoFit</Action>                                                  *
// *       <Type>TemporalCorrelatorInteractionRatio</Type>                       *
// *       <MinimizerInfo>                 (optional)                            *
// *         <Method>Minuit2</Method>                                            *
// *         <ParameterRelTol>1e-6</ParameterRelTol>                             *
// *         <ChiSquareRelTol>1e-4</ChiSquareRelTol>                             *
// *         <MaximumIterations>1024</MaximumIterations>                         *
// *         <Verbosity>Low</Verbosity>                                          *
// *       </MinimizerInfo>                                                      *
// *       <SamplingMode>Bootstrap</SamplingMode>   (optional)                   *
// *       <CovMatCalcSamplingMode>Bootstrap</CovMatCalcSamplingMode> (optional) *
// *       <Uncorrelated/>  (optional) performs an uncorrelated fit              *
// *       <TemporalCorrelatorInteractionRatioFit>                               *
// *         <Ratio>                                                             *
// *            <Operator>...</Operator>                                         *
// *         </Ratio>                                                            *
// *         <InteractingOperator>                                               *
// *            <Operator>...</Operator>                                         *
// *            <SubtractVEV />    (optional)                                    *
// *         </InteractingOperator>                                              *
// *         <NonInteractingOperator>                                            *
// *            <Operator>...</Operator>                                         *
// *            <SubtractVEV />    (optional)                                    *
// *         </NonInteractingOperator>                                           *
// *          ......                                                             *
// *         <NonInteractingOperator>                                            *
// *            <Operator>...</Operator>                                         *
// *            <SubtractVEV />    (optional)                                    *
// *         </NonInteractingOperator>                                           *
// *         <MinimumTimeSeparation>3</MinimumTimeSeparation>                    *
// *         <MaximumTimeSeparation>12</MaximumTimeSeparation>                   *
// *         <ExcludeTimes>4 8</ExcludeTimes>  (optional)                        *
// *         <LargeTimeNoiseCutoff>1.0</LargeTimeNoiseCutoff>                    *
// *         <Model>                                                             *
// *             <Type>TimeSymSingleExponential</Type>                           *
// *             <Energy>                                                        *
// *                <Name>pion</Name><IDIndex>0</IDIndex> // default taskcount   *
// *             </Energy>                                                       *
// *             <Amplitude>                                                     *
// *                <Name>Amp</Name><IDIndex>0</IDIndex>                         *
// *             </Amplitude>                                                    *
// *         </Model>                                                            *
// *         <DoEffectiveEnergyPlot> (optional)                                  *
// *            <PlotFile> ... </PlotFile>                                       *
// *            <CorrName>standard</CorrName>   (optional)                       *
// *            <TimeStep>3</TimeStep>  (optional: 1 default)                    *
// *            <SymbolColor> ... </SymbolColor>                                 *
// *            <SymbolType> ... </SymbolType>                                   *
// *            <MaxRelativeErrorToPlot> ...</MaxRelativeErrorToPlot> (optional) *
// *            <Goodness>qual</Goodness>  "qual" or "chisq"                     *
// *            <ShowApproach/>   (optional)                                     *
// *            <ReferenceEnergy> (optional: includes energy ratio on plot)      *
// *              <Name>kaon</Name><IDIndex>0</IDIndex>                          *
// *            </ReferenceEnergy>                                               *
// *         </DoEffectiveEnergyPlot>                                            *
// *       </TemporalCorrelatorInteractionRatioFit>                              *
// *    </Task>                                                                  *
// *                                                                             *
// *                                                                             *
// *    Fit to two single real-valued temporal correlators. Plot is done         *
// *    for first correlator (second correlator is considered the reference      *
// *    correlator).  In plot, fit value is given as a RATIO of the first        *
// *    energy over the second energy.                                           *
// *                                                                             *
// *                                                                             *
// *    <Task>                                                                   *
// *     <Action>DoFit</Action>                                                  *
// *       <Type>TwoTemporalCorrelator</Type>                                    *
// *       <MinimizerInfo>                 (optional)                            *
// *         <Method>Minuit2</Method>                                            *
// *         <ParameterRelTol>1e-6</ParameterRelTol>                             *
// *         <ChiSquareRelTol>1e-4</ChiSquareRelTol>                             *
// *         <MaximumIterations>1024</MaximumIterations>                         *
// *         <Verbosity>Low</Verbosity>                                          *
// *       </MinimizerInfo>                                                      *
// *       <SamplingMode>Bootstrap</SamplingMode>   (optional)                   *
// *       <CovMatCalcSamplingMode>Bootstrap</CovMatCalcSamplingMode> (optional) *
// *       <Uncorrelated/>  (optional) performs an uncorrelated fit              *
// *       <TwoTemporalCorrelatorFit>                                            *
// *         <CorrelatorOne>                                                     *
// *           <Operator>.... </Operator>                                        *
// *           <SubtractVEV/>             (as appropriate)                       *
// *           <MinimumTimeSeparation>3</MinimumTimeSeparation>                  *
// *           <MaximumTimeSeparation>12</MaximumTimeSeparation>                 *
// *           <ExcludeTimes>4 8</ExcludeTimes>  (optional)                      *
// *           <LargeTimeNoiseCutoff>1.0</LargeTimeNoiseCutoff>                  *
// *           <Model>...</Model>                                                *
// *         </CorrelatorOne>                                                    *
// *         <CorrelatorTwo>                                                     *
// *           <Operator>.... </Operator>                                        *
// *           <SubtractVEV/>             (as appropriate)                       *
// *           <MinimumTimeSeparation>3</MinimumTimeSeparation>                  *
// *           <MaximumTimeSeparation>12</MaximumTimeSeparation>                 *
// *           <ExcludeTimes>4 8</ExcludeTimes>  (optional)                      *
// *           <LargeTimeNoiseCutoff>1.0</LargeTimeNoiseCutoff>                  *
// *           <Model>...</Model>                                                *
// *         </CorrelatorTwo>                                                    *
// *         <EnergyRatio>                                                       *
// *            <Name>pion</Name><IDIndex>0</IDIndex>                            *
// *         </EnergyRatio>                                                      *
// *         <DoEffectiveEnergyPlot>     (plot correlator 1 only)                *
// *           <PlotFile> ... </PlotFile>                                        *
// *           <CorrName>standard</CorrName>   (optional)                        *
// *           <TimeStep>3</TimeStep>  (optional: 1 default)                     *
// *           <SymbolColor> ... </SymbolColor>                                  *
// *           <SymbolType> ... </SymbolType>                                    *
// *           <MaxRelativeErrorToPlot> ...</MaxRelativeErrorToPlot> (optional)  *
// *           <Goodness>qual</Goodness>  "qual" or "chisq"                      *
// *           <ShowApproach/>   (optional)                                      *
// *         </DoEffectiveEnergyPlot>                                            *
// *       </TwoTemporalCorrelatorFit>                                           *
// *    </Task>                                                                  *
// *                                                                             *
// *                                                                             *
// *                                                                             *
// *    <Task>                                                                   *
// *     <Action>DoFit</Action>                                                  *
// *       <Type>TemporalCorrelatorTminVary</Type>                               *
// *       <MinimizerInfo>                 (optional)                            *
// *         <Method>Minuit2</Method>                                            *
// *         <ParameterRelTol>1e-6</ParameterRelTol>                             *
// *         <ChiSquareRelTol>1e-4</ChiSquareRelTol>                             *
// *         <MaximumIterations>1024</MaximumIterations>                         *
// *         <Verbosity>Low</Verbosity>                                          *
// *       </MinimizerInfo>                                                      *
// *       <SamplingMode>Bootstrap</SamplingMode>   (optional)                   *
// *       <CovMatCalcSamplingMode>Bootstrap</CovMatCalcSamplingMode> (optional) *
// *       <Uncorrelated/>  (optional) performs an uncorrelated fit              *
// *       <TemporalCorrelatorTminVaryFit>                                       *
// *         <Operator>.... </Operator>                                          *
// *         <SubtractVEV/>             (as appropriate)                         *
// *         <TminFirst>3</TminFirst>                                            *
// *         <TminLast>3</TminLast>                                              *
// *         <Tmax>12</Tmax>                                                     *
// *         <ExcludeTimes>4 8</ExcludeTimes>  (optional)                        *
// *         <Model>                                                             *
// *             <Type>TimeSymSingleExponential</Type>                           *
<<<<<<< HEAD
=======
// *             <Energy>                                                        *
// *                <Name>pion</Name><IDIndex>0</IDIndex> // default taskcount   *
// *             </Energy>                                                       *
// *             <Amplitude>                                                     *
// *                <Name>Amp</Name><IDIndex>0</IDIndex>                         *
// *             </Amplitude>                                                    *
// *         </Model>                                                            *
// *       </TemporalCorrelatorTminVaryFit>                                      *
// *       <DoEnergyDifference>                                                  *
// *         <SpatialExtentNumSites>32</SpatialExtentNumSites>                   *
// *         <Anisotropy>       (optional)                                       *
// *            <Name>aniso_fit_name</Name>                                      *
// *            <IDIndex>0</IDIndex>                                             *
// *         </Anisotropy>                                                       *
// *         <ScatteringParticleEnergyFit>                                       *
// *            <IntMomSquared>4</IntMomSquared>                                 *
// *            <Name>scatting_part_atrest_energy_fit_name</Name>                *
// *            <IDIndex>0</IDIndex>                                             *
// *         </ScatteringParticleEnergyFit>                                      *
// *         <ScatteringParticleEnergyFit>                                       *
// *            <IntMomSquared>2</IntMomSquared>                                 *
// *            <Name>scatting_part_atrest_energy_fit_name</Name>                *
// *            <IDIndex>0</IDIndex>                                             *
// *         </ScatteringParticleEnergyFit>                                      *
// *            ...                                                              *
// *       </DoEnergyDifference>                                                 *
// *       <ChosenFitInfo>                                                       *
// *         <Name>fit_obsname</Name>                                            *
// *         <IDIndex>0</IDIndex>                                                *
// *       </ChosenFitInfo>                                                      *
// *       <PlotInfo>                                                            *
// *          <PlotFile> ... </PlotFile>                                         *
// *          <CorrName>standard</CorrName>   (optional)                         *
// *          <SymbolType> ... </SymbolType>                                     *
// *          <GoodFitSymbolColor> ... </GoodFitSymbolColor>                     *
// *          <BadFitSymbolColor> ... </BadFitSymbolColor>                       *
// *          <CorrelatedFitSymbolHollow/>  (optional)                           *
// *          <UncorrelatedFitSymbolHollow/>  (optional)                         *
// *          <QualityThreshold>qual</QualityThreshold>  (0.1 default)           *
// *          <CorrelatedThreshold>1.2</CorrelatedThreshold>  (1.0 default)      *
// *       </PlotInfo>                                                           *
// *    </Task>                                                                  *
// *                                                                             *
// *                                                                             *
// *    <Task>                                                                   *
// *     <Action>DoFit</Action>                                                  *
// *       <Type>LogTemporalCorrelatorTminVary</Type>                            *
// *       <MinimizerInfo>                 (optional)                            *
// *         <Method>Minuit2</Method>                                            *
// *         <ParameterRelTol>1e-6</ParameterRelTol>                             *
// *         <ChiSquareRelTol>1e-4</ChiSquareRelTol>                             *
// *         <MaximumIterations>1024</MaximumIterations>                         *
// *         <Verbosity>Low</Verbosity>                                          *
// *       </MinimizerInfo>                                                      *
// *       <SamplingMode>Bootstrap</SamplingMode>   (optional)                   *
// *       <CovMatCalcSamplingMode>Bootstrap</CovMatCalcSamplingMode> (optional) *
// *       <Uncorrelated/>  (optional) performs an uncorrelated fit              *
// *       <LogTemporalCorrelatorTminVaryFit>                                    *
// *         <Operator>.... </Operator>                                          *
// *         <SubtractVEV/>             (as appropriate)                         *
// *         <TminFirst>3</TminFirst>                                            *
// *         <TminLast>3</TminLast>                                              *
// *         <Tmax>12</Tmax>                                                     *
// *         <ExcludeTimes>4 8</ExcludeTimes>  (optional)                        *
// *         <LogModel>                                                          *
// *             <Type>TimeSymSingleExponential</Type>                           *
// *             <Energy>                                                        *
// *                <Name>pion</Name><IDIndex>0</IDIndex> // default taskcount   *
// *             </Energy>                                                       *
// *             <LogAmplitude>                                                  *
// *                <Name>Amp</Name><IDIndex>0</IDIndex>                         *
// *             </LogAmplitude>                                                 *
// *         </LogModel>                                                         *
// *       </LogTemporalCorrelatorTminVaryFit>                                   *
// *       <DoEnergyDifference>                                                  *
// *         <SpatialExtentNumSites>32</SpatialExtentNumSites>                   *
// *         <Anisotropy>       (optional)                                       *
// *            <Name>aniso_fit_name</Name>                                      *
// *            <IDIndex>0</IDIndex>                                             *
// *         </Anisotropy>                                                       *
// *         <ScatteringParticleEnergyFit>                                       *
// *            <IntMomSquared>4</IntMomSquared>                                 *
// *            <Name>scatting_part_atrest_energy_fit_name</Name>                *
// *            <IDIndex>0</IDIndex>                                             *
// *         </ScatteringParticleEnergyFit>                                      *
// *         <ScatteringParticleEnergyFit>                                       *
// *            <IntMomSquared>2</IntMomSquared>                                 *
// *            <Name>scatting_part_atrest_energy_fit_name</Name>                *
// *            <IDIndex>0</IDIndex>                                             *
// *         </ScatteringParticleEnergyFit>                                      *
// *            ...                                                              *
// *       </DoEnergyDifference>                                                 *
// *       <ChosenFitInfo>                                                       *
// *         <Name>fit_obsname</Name>                                            *
// *         <IDIndex>0</IDIndex>                                                *
// *       </ChosenFitInfo>                                                      *
// *       <PlotInfo>                                                            *
// *          <PlotFile> ... </PlotFile>                                         *
// *          <CorrName>standard</CorrName>   (optional)                         *
// *          <SymbolType> ... </SymbolType>                                     *
// *          <GoodFitSymbolColor> ... </GoodFitSymbolColor>                     *
// *          <BadFitSymbolColor> ... </BadFitSymbolColor>                       *
// *          <CorrelatedFitSymbolHollow/>  (optional)                           *
// *          <UncorrelatedFitSymbolHollow/>  (optional)                         *
// *          <QualityThreshold>qual</QualityThreshold>  (0.1 default)           *
// *          <CorrelatedThreshold>1.2</CorrelatedThreshold>  (1.0 default)      *
// *       </PlotInfo>                                                           *
// *    </Task>                                                                  *
// *                                                                             *
// *                                                                             *
// *    <Task>                                                                   *
// *     <Action>DoFit</Action>                                                  *
// *       <Type>TemporalCorrelatorInteractionRatioTminVary</Type>               *
// *       <MinimizerInfo>                 (optional)                            *
// *         <Method>Minuit2</Method>                                            *
// *         <ParameterRelTol>1e-6</ParameterRelTol>                             *
// *         <ChiSquareRelTol>1e-4</ChiSquareRelTol>                             *
// *         <MaximumIterations>1024</MaximumIterations>                         *
// *         <Verbosity>Low</Verbosity>                                          *
// *       </MinimizerInfo>                                                      *
// *       <SamplingMode>Bootstrap</SamplingMode>   (optional)                   *
// *       <CovMatCalcSamplingMode>Bootstrap</CovMatCalcSamplingMode> (optional) *
// *       <Uncorrelated/>  (optional) performs an uncorrelated fit              *
// *       <TemporalCorrelatorInteractionRatioTminVaryFit>                       *
// *         <Ratio>                                                             *
// *            <Operator>...</Operator>                                         *
// *         </Ratio>                                                            *
// *         <InteractingOperator>                                               *
// *            <Operator>...</Operator>                                         *
// *            <SubtractVEV />    (optional)                                    *
// *         </InteractingOperator>                                              *
// *         <NonInteractingOperator>                                            *
// *            <Operator>...</Operator>                                         *
// *            <SubtractVEV />    (optional)                                    *
// *         </NonInteractingOperator>                                           *
// *          ......                                                             *
// *         <NonInteractingOperator>                                            *
// *            <Operator>...</Operator>                                         *
// *            <SubtractVEV />    (optional)                                    *
// *         </NonInteractingOperator>                                           *
// *         <TminFirst>3</TminFirst>                                            *
// *         <TminLast>3</TminLast>                                              *
// *         <Tmax>12</Tmax>                                                     *
// *         <ExcludeTimes>4 8</ExcludeTimes>  (optional)                        *
// *         <Model>                                                             *
// *             <Type>TimeSymSingleExponential</Type>                           *
>>>>>>> 5dbba142
// *             <Energy>                                                        *
// *                <Name>pion</Name><IDIndex>0</IDIndex> // default taskcount   *
// *             </Energy>                                                       *
// *             <Amplitude>                                                     *
// *                <Name>Amp</Name><IDIndex>0</IDIndex>                         *
// *             </Amplitude>                                                    *
// *         </Model>                                                            *
// *       </TemporalCorrelatorTminVaryFit>                                      *
<<<<<<< HEAD
// *       <DoEnergyDifference>                                                  *
=======
// *       <DoReconstructEnergy>                                                 *
>>>>>>> 5dbba142
// *         <SpatialExtentNumSites>32</SpatialExtentNumSites>                   *
// *         <Anisotropy>       (optional)                                       *
// *            <Name>aniso_fit_name</Name>                                      *
// *            <IDIndex>0</IDIndex>                                             *
// *         </Anisotropy>                                                       *
// *         <ScatteringParticleEnergyFit>                                       *
// *            <IntMomSquared>4</IntMomSquared>                                 *
// *            <Name>scatting_part_atrest_energy_fit_name</Name>                *
// *            <IDIndex>0</IDIndex>                                             *
// *         </ScatteringParticleEnergyFit>                                      *
// *         <ScatteringParticleEnergyFit>                                       *
// *            <IntMomSquared>2</IntMomSquared>                                 *
// *            <Name>scatting_part_atrest_energy_fit_name</Name>                *
// *            <IDIndex>0</IDIndex>                                             *
// *         </ScatteringParticleEnergyFit>                                      *
// *            ...                                                              *
<<<<<<< HEAD
// *       </DoEnergyDifference>                                                 *
=======
// *       </DoReconstructEnergy>                                                *
>>>>>>> 5dbba142
// *       <ChosenFitInfo>                                                       *
// *         <Name>fit_obsname</Name>                                            *
// *         <IDIndex>0</IDIndex>                                                *
// *       </ChosenFitInfo>                                                      *
// *       <PlotInfo>                                                            *
// *          <PlotFile> ... </PlotFile>                                         *
// *          <CorrName>standard</CorrName>   (optional)                         *
// *          <SymbolType> ... </SymbolType>                                     *
// *          <GoodFitSymbolColor> ... </GoodFitSymbolColor>                     *
// *          <BadFitSymbolColor> ... </BadFitSymbolColor>                       *
// *          <CorrelatedFitSymbolHollow/>  (optional)                           *
// *          <UncorrelatedFitSymbolHollow/>  (optional)                         *
// *          <QualityThreshold>qual</QualityThreshold>  (0.1 default)           *
// *          <CorrelatedThreshold>1.2</CorrelatedThreshold>  (1.0 default)      *
// *       </PlotInfo>                                                           *
// *    </Task>                                                                  *
// *                                                                             *
// *                                                                             *
<<<<<<< HEAD
=======
// *    Fit the free-particle energies squared for various three-momenta squared *
// *    to estimate the lattice anisotropy  a_s/a_t.                             *
// *    The model used for the observables is                                    *
// *                                                                             *
// *      (a_t E)^2 = restmass_sq +  (2*Pi/Ns)^2 * nsq / xi^2                    *
// *                                                                             *
// *    where "restmass_sq" and "xi" are the two model parameters, and           *
// *    "Ns" is extent of the lattice in terms of number of sites                *
// *    in each of the three spatial directions, and "nsq" is the                *
// *    integer square of the three momentum.  Recall that the                   *
// *    (a_s P)^2 = (2*Pi/Ns)^2 * nsq.                                           *
// *                                                                             *
// *                                                                             *
>>>>>>> 5dbba142
// *    <Task>                                                                   *
// *     <Action>DoFit</Action>                                                  *
// *       <Type>LogTemporalCorrelatorTminVary</Type>                            *
// *       <MinimizerInfo>                 (optional)                            *
// *         <Method>Minuit2</Method>                                            *
// *         <ParameterRelTol>1e-6</ParameterRelTol>                             *
// *         <ChiSquareRelTol>1e-4</ChiSquareRelTol>                             *
// *         <MaximumIterations>1024</MaximumIterations>                         *
// *         <Verbosity>Low</Verbosity>                                          *
// *       </MinimizerInfo>                                                      *
// *       <SamplingMode>Bootstrap</SamplingMode>   (optional)                   *
// *       <CovMatCalcSamplingMode>Bootstrap</CovMatCalcSamplingMode> (optional) *
// *       <Uncorrelated/>  (optional) performs an uncorrelated fit              *
<<<<<<< HEAD
// *       <LogTemporalCorrelatorTminVaryFit>                                    *
// *         <Operator>.... </Operator>                                          *
// *         <SubtractVEV/>             (as appropriate)                         *
// *         <TminFirst>3</TminFirst>                                            *
// *         <TminLast>3</TminLast>                                              *
// *         <Tmax>12</Tmax>                                                     *
// *         <ExcludeTimes>4 8</ExcludeTimes>  (optional)                        *
// *         <LogModel>                                                          *
// *             <Type>TimeSymSingleExponential</Type>                           *
// *             <Energy>                                                        *
// *                <Name>pion</Name><IDIndex>0</IDIndex> // default taskcount   *
// *             </Energy>                                                       *
// *             <LogAmplitude>                                                  *
// *                <Name>Amp</Name><IDIndex>0</IDIndex>                         *
// *             </LogAmplitude>                                                 *
// *         </LogModel>                                                         *
// *       </LogTemporalCorrelatorTminVaryFit>                                   *
// *       <DoEnergyDifference>                                                  *
// *         <SpatialExtentNumSites>32</SpatialExtentNumSites>                   *
// *         <Anisotropy>       (optional)                                       *
// *            <Name>aniso_fit_name</Name>                                      *
// *            <IDIndex>0</IDIndex>                                             *
=======
// *       <AnisotropyFromDispersionFit>                                         *
// *         <SpatialExtentNumSites>24</SpatialExtentNumSites>                   *
// *         <Energy>                                                            *
// *           <Name>pion</Name><IDIndex>0</IDIndex>                             *
// *           <IntMomSquared>0</IntMomSquared>                                  *
// *         </Energy>                                                           *
// *         <Energy>                                                            *
// *           <Name>pion</Name><IDIndex>1</IDIndex>                             *
// *           <IntMomSquared>1</IntMomSquared>                                  *
// *         </Energy>                                                           *
// *         <Energy>... </Energy>                                               *
// *         <Anisotropy>                                                        *
// *           <Name>PionXi</Name><IDIndex>0</IDIndex>                           *
>>>>>>> 5dbba142
// *         </Anisotropy>                                                       *
// *         <ScatteringParticleEnergyFit>                                       *
// *            <IntMomSquared>4</IntMomSquared>                                 *
// *            <Name>scatting_part_atrest_energy_fit_name</Name>                *
// *            <IDIndex>0</IDIndex>                                             *
// *         </ScatteringParticleEnergyFit>                                      *
// *         <ScatteringParticleEnergyFit>                                       *
// *            <IntMomSquared>2</IntMomSquared>                                 *
// *            <Name>scatting_part_atrest_energy_fit_name</Name>                *
// *            <IDIndex>0</IDIndex>                                             *
// *         </ScatteringParticleEnergyFit>                                      *
// *            ...                                                              *
// *       </DoEnergyDifference>                                                 *
// *       <ChosenFitInfo>                                                       *
// *         <Name>fit_obsname</Name>                                            *
// *         <IDIndex>0</IDIndex>                                                *
// *       </ChosenFitInfo>                                                      *
// *       <PlotInfo>                                                            *
// *          <PlotFile> ... </PlotFile>                                         *
// *          <CorrName>standard</CorrName>   (optional)                         *
// *          <SymbolType> ... </SymbolType>                                     *
// *          <GoodFitSymbolColor> ... </GoodFitSymbolColor>                     *
// *          <BadFitSymbolColor> ... </BadFitSymbolColor>                       *
// *          <CorrelatedFitSymbolHollow/>  (optional)                           *
// *          <UncorrelatedFitSymbolHollow/>  (optional)                         *
// *          <QualityThreshold>qual</QualityThreshold>  (0.1 default)           *
// *          <CorrelatedThreshold>1.2</CorrelatedThreshold>  (1.0 default)      *
// *       </PlotInfo>                                                           *
// *    </Task>                                                                  *
// *                                                                             *
// *                                                                             *
<<<<<<< HEAD
// *    <Task>                                                                   *
// *     <Action>DoFit</Action>                                                  *
// *       <Type>TemporalCorrelatorInteractionRatioTminVary</Type>               *
=======
// *    Fit the free-particle energies squared for various three-momenta squared *
// *    to the lattice dispersion relation                                       *
// *                                                                             *
// *     sinh^2(a_t E) = sinh^2(restmass) + disp * sum_j sin^2(2*Pi n_j/Ns)      *
// *                                                                             *
// *    where "restmass" and "disp" are the two model parameters, and            *
// *    "Ns" is extent of the lattice in terms of number of sites                *
// *    in each of the three spatial directions, and "n" is the                  *
// *    vector of integers describing the momentum direction.                    *
// *    Recall that P_i = 2*Pi*n_i/L.                                            *
// *                                                                             *
// *    <Task>                                                                   *
// *     <Action>DoFit</Action>                                                  *
// *       <Type>LatticeDispersionRelation</Type>                                *
>>>>>>> 5dbba142
// *       <MinimizerInfo>                 (optional)                            *
// *         <Method>Minuit2</Method>                                            *
// *         <ParameterRelTol>1e-6</ParameterRelTol>                             *
// *         <ChiSquareRelTol>1e-4</ChiSquareRelTol>                             *
// *         <MaximumIterations>1024</MaximumIterations>                         *
// *         <Verbosity>Low</Verbosity>                                          *
// *       </MinimizerInfo>                                                      *
// *       <SamplingMode>Bootstrap</SamplingMode>   (optional)                   *
// *       <CovMatCalcSamplingMode>Bootstrap</CovMatCalcSamplingMode> (optional) *
// *       <Uncorrelated/>  (optional) performs an uncorrelated fit              *
<<<<<<< HEAD
// *       <TemporalCorrelatorInteractionRatioTminVaryFit>                       *
// *         <Ratio>                                                             *
// *            <Operator>...</Operator>                                         *
// *         </Ratio>                                                            *
// *         <InteractingOperator>                                               *
// *            <Operator>...</Operator>                                         *
// *            <SubtractVEV />    (optional)                                    *
// *         </InteractingOperator>                                              *
// *         <NonInteractingOperator>                                            *
// *            <Operator>...</Operator>                                         *
// *            <SubtractVEV />    (optional)                                    *
// *         </NonInteractingOperator>                                           *
// *          ......                                                             *
// *         <NonInteractingOperator>                                            *
// *            <Operator>...</Operator>                                         *
// *            <SubtractVEV />    (optional)                                    *
// *         </NonInteractingOperator>                                           *
// *         <TminFirst>3</TminFirst>                                            *
// *         <TminLast>3</TminLast>                                              *
// *         <Tmax>12</Tmax>                                                     *
// *         <ExcludeTimes>4 8</ExcludeTimes>  (optional)                        *
// *         <Model>                                                             *
// *             <Type>TimeSymSingleExponential</Type>                           *
// *             <Energy>                                                        *
// *                <Name>pion</Name><IDIndex>0</IDIndex> // default taskcount   *
// *             </Energy>                                                       *
// *             <Amplitude>                                                     *
// *                <Name>Amp</Name><IDIndex>0</IDIndex>                         *
// *             </Amplitude>                                                    *
// *         </Model>                                                            *
// *       </TemporalCorrelatorTminVaryFit>                                      *
// *       <DoReconstructEnergy>                                                 *
// *         <SpatialExtentNumSites>32</SpatialExtentNumSites>                   *
// *         <Anisotropy>       (optional)                                       *
// *            <Name>aniso_fit_name</Name>                                      *
// *            <IDIndex>0</IDIndex>                                             *
// *         </Anisotropy>                                                       *
// *         <ScatteringParticleEnergyFit>                                       *
// *            <IntMomSquared>4</IntMomSquared>                                 *
// *            <Name>scatting_part_atrest_energy_fit_name</Name>                *
// *            <IDIndex>0</IDIndex>                                             *
// *         </ScatteringParticleEnergyFit>                                      *
// *         <ScatteringParticleEnergyFit>                                       *
// *            <IntMomSquared>2</IntMomSquared>                                 *
// *            <Name>scatting_part_atrest_energy_fit_name</Name>                *
// *            <IDIndex>0</IDIndex>                                             *
// *         </ScatteringParticleEnergyFit>                                      *
// *            ...                                                              *
// *       </DoReconstructEnergy>                                                *
// *       <ChosenFitInfo>                                                       *
// *         <Name>fit_obsname</Name>                                            *
// *         <IDIndex>0</IDIndex>                                                *
// *       </ChosenFitInfo>                                                      *
// *       <PlotInfo>                                                            *
// *          <PlotFile> ... </PlotFile>                                         *
// *          <CorrName>standard</CorrName>   (optional)                         *
// *          <SymbolType> ... </SymbolType>                                     *
// *          <GoodFitSymbolColor> ... </GoodFitSymbolColor>                     *
// *          <BadFitSymbolColor> ... </BadFitSymbolColor>                       *
// *          <CorrelatedFitSymbolHollow/>  (optional)                           *
// *          <UncorrelatedFitSymbolHollow/>  (optional)                         *
// *          <QualityThreshold>qual</QualityThreshold>  (0.1 default)           *
// *          <CorrelatedThreshold>1.2</CorrelatedThreshold>  (1.0 default)      *
// *       </PlotInfo>                                                           *
// *    </Task>                                                                  *
// *                                                                             *
// *                                                                             *
// *    Fit the free-particle energies squared for various three-momenta squared *
// *    to estimate the lattice anisotropy  a_s/a_t.                             *
// *    The model used for the observables is                                    *
// *                                                                             *
// *      (a_t E)^2 = restmass_sq + c * (2*Pi/Ns)^2 * nsq / xi^2                    *
// *                                                                             *
// *    where "restmass_sq" and "xi" are the two model parameters, and           *
// *    "Ns" is extent of the lattice in terms of number of sites                *
// *    in each of the three spatial directions, and "nsq" is the                *
// *    integer square of the three momentum.  Recall that the                   *
// *    (a_s P)^2 = (2*Pi/Ns)^2 * nsq.                                           *
// *                                                                             *
// *                                                                             *
// *    <Task>                                                                   *
// *     <Action>DoFit</Action>                                                  *
// *       <Type>Dispersion</Type>                                               *
// *       <MinimizerInfo>                 (optional)                            *
// *         <Method>Minuit2</Method>                                            *
// *         <ParameterRelTol>1e-6</ParameterRelTol>                             *
// *         <ChiSquareRelTol>1e-4</ChiSquareRelTol>                             *
// *         <MaximumIterations>1024</MaximumIterations>                         *
// *         <Verbosity>Low</Verbosity>                                          *
// *       </MinimizerInfo>                                                      *
// *       <SamplingMode>Bootstrap</SamplingMode>   (optional)                   *
// *       <CovMatCalcSamplingMode>Bootstrap</CovMatCalcSamplingMode> (optional) *
// *       <Uncorrelated/>  (optional) performs an uncorrelated fit              *
// *       <DispersionFit>                                                       *
// *         <SpatialExtentNumSites>24</SpatialExtentNumSites>                   *
// *         <Energy>                                                            *
// *           <Name>pion</Name><IDIndex>0</IDIndex>                             *
// *           <IntMomSquared>0</IntMomSquared>                                  *
// *         </Energy>                                                           *
// *         <Energy>                                                            *
// *           <Name>pion</Name><IDIndex>1</IDIndex>                             *
// *           <IntMomSquared>1</IntMomSquared>                                  *
// *         </Energy>                                                           *
// *         <Energy>... </Energy>                                               *
// *         <Coefficient>                                                       *
// *           <Name>PionC</Name><IDIndex>0</IDIndex>                            *
// *         </Coefficient>                                                      *
// *         <RestMassSquared>                                                   *
// *           <Name>PionRestMassSquared</Name><IDIndex>0</IDIndex>              *
// *         </RestMassSquared>                                                  *
// *         <DoPlot>                                                            *
// *           <PlotFile> ... </PlotFile>                                        *
// *           <ParticleName>pion</ParticleName>   (optional)                    *
// *           <SymbolColor> ... </SymbolColor>                                  *
// *           <SymbolType> ... </SymbolType>                                    *
// *           <Goodness>qual</Goodness>  "qual" or "chisq"                      *
// *         </DoPlot>                                                           *
// *       </DispersionFit>                                                      *
// *    </Task>                                                                  *
// *                                                                             *
// *                                                                             *
// *    Fit the free-particle energies squared for various three-momenta squared *
// *    to estimate the lattice anisotropy  a_s/a_t.                             *
// *    The model used for the observables is                                    *
// *                                                                             *
// *      (a_t E)^2 = restmass_sq +  (2*Pi/Ns)^2 * nsq / xi^2                    *
// *                                                                             *
// *    where "restmass_sq" and "xi" are the two model parameters, and           *
// *    "Ns" is extent of the lattice in terms of number of sites                *
// *    in each of the three spatial directions, and "nsq" is the                *
// *    integer square of the three momentum.  Recall that the                   *
// *    (a_s P)^2 = (2*Pi/Ns)^2 * nsq.                                           *
// *                                                                             *
// *                                                                             *
// *    <Task>                                                                   *
// *     <Action>DoFit</Action>                                                  *
// *       <Type>AnisotropyFromDispersion</Type>                                 *
// *       <MinimizerInfo>                 (optional)                            *
// *         <Method>Minuit2</Method>                                            *
// *         <ParameterRelTol>1e-6</ParameterRelTol>                             *
// *         <ChiSquareRelTol>1e-4</ChiSquareRelTol>                             *
// *         <MaximumIterations>1024</MaximumIterations>                         *
// *         <Verbosity>Low</Verbosity>                                          *
// *       </MinimizerInfo>                                                      *
// *       <SamplingMode>Bootstrap</SamplingMode>   (optional)                   *
// *       <CovMatCalcSamplingMode>Bootstrap</CovMatCalcSamplingMode> (optional) *
// *       <Uncorrelated/>  (optional) performs an uncorrelated fit              *
// *       <AnisotropyFromDispersionFit>                                         *
// *         <SpatialExtentNumSites>24</SpatialExtentNumSites>                   *
// *         <Energy>                                                            *
// *           <Name>pion</Name><IDIndex>0</IDIndex>                             *
// *           <IntMomSquared>0</IntMomSquared>                                  *
// *         </Energy>                                                           *
// *         <Energy>                                                            *
// *           <Name>pion</Name><IDIndex>1</IDIndex>                             *
// *           <IntMomSquared>1</IntMomSquared>                                  *
// *         </Energy>                                                           *
// *         <Energy>... </Energy>                                               *
// *         <Anisotropy>                                                        *
// *           <Name>PionXi</Name><IDIndex>0</IDIndex>                           *
// *         </Anisotropy>                                                       *
// *         <RestMassSquared>                                                   *
// *           <Name>PionRestMassSquared</Name><IDIndex>0</IDIndex>              *
// *         </RestMassSquared>                                                  *
// *         <DoPlot>                                                            *
// *           <PlotFile> ... </PlotFile>                                        *
// *           <ParticleName>pion</ParticleName>   (optional)                    *
// *           <SymbolColor> ... </SymbolColor>                                  *
// *           <SymbolType> ... </SymbolType>                                    *
// *           <Goodness>qual</Goodness>  "qual" or "chisq"                      *
// *         </DoPlot>                                                           *
// *       </AnisotropyFromDispersionFit>                                        *
// *    </Task>                                                                  *
// *                                                                             *
// *                                                                             *
// *    Fit the free-particle energies squared for various three-momenta squared *
// *    to the lattice dispersion relation                                       *
// *                                                                             *
// *     sinh^2(a_t E) = sinh^2(restmass) + disp * sum_j sin^2(2*Pi n_j/Ns)      *
// *                                                                             *
// *    where "restmass" and "disp" are the two model parameters, and            *
// *    "Ns" is extent of the lattice in terms of number of sites                *
// *    in each of the three spatial directions, and "n" is the                  *
// *    vector of integers describing the momentum direction.                    *
// *    Recall that P_i = 2*Pi*n_i/L.                                            *
// *                                                                             *
// *    <Task>                                                                   *
// *     <Action>DoFit</Action>                                                  *
// *       <Type>LatticeDispersionRelation</Type>                                *
// *       <MinimizerInfo>                 (optional)                            *
// *         <Method>Minuit2</Method>                                            *
// *         <ParameterRelTol>1e-6</ParameterRelTol>                             *
// *         <ChiSquareRelTol>1e-4</ChiSquareRelTol>                             *
// *         <MaximumIterations>1024</MaximumIterations>                         *
// *         <Verbosity>Low</Verbosity>                                          *
// *       </MinimizerInfo>                                                      *
// *       <SamplingMode>Bootstrap</SamplingMode>   (optional)                   *
// *       <CovMatCalcSamplingMode>Bootstrap</CovMatCalcSamplingMode> (optional) *
// *       <Uncorrelated/>  (optional) performs an uncorrelated fit              *
=======
>>>>>>> 5dbba142
// *       <LatticeDispersionRelationFit>                                        *
// *         <SpatialExtentNumSites>24</SpatialExtentNumSites>                   *
// *         <Energy>                                                            *
// *           <Name>pion</Name><IDIndex>0</IDIndex>                             *
// *           <IntMom>0 0 0</IntMom>                                            *
// *         </Energy>                                                           *
// *         <Energy>                                                            *
// *           <Name>pion</Name><IDIndex>1</IDIndex>                             *
// *           <IntMom>0 0 1</IntMom>                                            *
// *         </Energy>                                                           *
// *         <Energy>... </Energy>                                               *
// *         <RestMass>                                                          *
// *           <Name>PionRestMassSquared</Name><IDIndex>0</IDIndex>              *
// *         </RestMass>                                                         *
// *         <Disp>                                                              *
// *           <Name>DispTerm</Name><IDIndex>0</IDIndex>                         *
// *         </Disp>                                                             *
// *         <DoPlot>                                                            *
// *           <PlotFile> ... </PlotFile>                                        *
// *           <ParticleName>pion</ParticleName>   (optional)                    *
// *           <SymbolColor> ... </SymbolColor>                                  *
// *           <SymbolType> ... </SymbolType>                                    *
// *           <Goodness>qual</Goodness>  "qual" or "chisq"                      *
// *         </DoPlot>                                                           *
// *       </LatticeDispersionRelationFit>                                       *
// *    </Task>                                                                  *
// *                                                                             *
// *******************************************************************************


void TaskHandler::doFit(XMLHandler& xmltask, XMLHandler& xmlout, int taskcount)
{
 string fittype;
 xmlreadchild(xmltask,"Type",fittype,"DoFit");
 xmlout.set_root("DoFit");
 xmlout.put_child("Type",fittype); 

 ChiSquareMinimizerInfo mz_info;  // default minimizer info
 if (xmltask.count_among_children("MinimizerInfo")>0){
    ChiSquareMinimizerInfo mz_user(xmltask);
    mz_info=mz_user;}
 XMLHandler xmlmz;
 mz_info.output(xmlmz);
 xmlout.put_child(xmlmz);
 
 m_obs->setToDefaultSamplingMode();
 m_obs->setCovMatToDefaultSamplingMode();
 SamplingMode mode=m_obs->getCurrentSamplingMode();
 string instr;
 if (xmlreadifchild(xmltask,"SamplingMode",instr)){
    if (instr=="Bootstrap") mode=Bootstrap;
    else if (instr=="Jackknife") mode=Jackknife;
    else throw(std::invalid_argument("Bad sampling mode"));
    if (mode==Bootstrap){
       xmlout.put_child("SamplingMode","Bootstrap");
       m_obs->setToBootstrapMode();
       m_obs->setCovMatToBootstrapMode();}
    else{
       xmlout.put_child("SamplingMode","Jackknife");
       m_obs->setToJackknifeMode();
       m_obs->setCovMatToJackknifeMode();}}
 SamplingMode covcalcmode=m_obs->getCovMatCurrentSamplingMode();
 instr.clear();
 if (xmlreadifchild(xmltask,"CovMatCalcSamplingMode",instr)){
    if (instr=="Bootstrap") covcalcmode=Bootstrap;
    else if (instr=="Jackknife") covcalcmode=Jackknife;
    else throw(std::invalid_argument("Bad cov mat calc sampling mode"));
    if (covcalcmode==Bootstrap){
       xmlout.put_child("CovMatCalcSamplingMode","Bootstrap");
       m_obs->setCovMatToBootstrapMode();}
    else{
       xmlout.put_child("CovMatCalcSamplingMode","Jackknife");
       m_obs->setCovMatToJackknifeMode();}}

 bool uncorrelated=(xmltask.count_among_children("Uncorrelated")>0) ? true: false;
 if (uncorrelated){
   m_obs->setToUnCorrelated();
   xmlout.put_child("Uncorrelated");}
 else
   m_obs->setToCorrelated();

 vector<MCEstimate> bestfit_params;

 if (fittype=="TemporalCorrelator"){
    try{
    XMLHandler xmlf(xmltask,"TemporalCorrelatorFit");
    RealTemporalCorrelatorFit RTC(xmlf,*m_obs,taskcount);
    XMLHandler xmlof; RTC.output(xmlof);
    xmlout.put_child(xmlof);
    double chisq_dof,qual;
    doChiSquareFitting(RTC,mz_info,chisq_dof,qual,bestfit_params,xmlout);

       // fit done, now do the plot if requested
    if (xmlf.count_among_children("DoEffectiveEnergyPlot")!=1) return;
    XMLHandler xmlp(xmlf,"DoEffectiveEnergyPlot");
    string plotfile;
    xmlreadifchild(xmlp,"PlotFile",plotfile);
    if (tidyString(plotfile).empty()){
       xmlout.put_child("Warning","No plot file but asked for plot!");
       return;}
    string symbolcolor("blue"),symboltype("circle");
    xmlreadifchild(xmlp,"SymbolColor",symbolcolor);
    xmlreadifchild(xmlp,"SymbolType",symboltype);
    string fitgood;
    xmlreadifchild(xmlp,"Goodness",fitgood);
    char goodtype='N';
    double goodness=qual;
    if (fitgood=="qual"){
       goodtype='Q'; }
    else if (fitgood=="chisq"){
       goodtype='X'; goodness=chisq_dof;}
    bool showapproach=(xml_child_tag_count(xmlp,"ShowApproach")>0);
    string corrname;
    xmlreadifchild(xmlp,"CorrName",corrname);
    uint step=1;
    if (xmlreadifchild(xmlp,"TimeStep",step)){
       if ((step<1)||(step>getLatticeTimeExtent()/4)){
          xmlout.put_child("PlotError","Bad effective energy time step");
          return;}}
    CorrelatorInfo corr(RTC.m_op,RTC.m_op);
    if (corrname=="standard") corrname=getCorrelatorStandardName(corr);
    bool hermitian=true;
    bool subvev=RTC.m_subt_vev;
    uint fit_tmin=RTC.getTmin();
    uint fit_tmax=RTC.getTmax();
    uint efftype=RTC.m_model_ptr->getEffMassType();
    double subt_const=0.0;
   // if (efftype>1){    // subtract fit constant
   //    efftype-=2;     // efftypes 2 and 3 remove constant, but noisy
   //    subt_const=bestfit_params[bestfit_params.size()-1].getFullEstimate();}
    SamplingMode mode=m_obs->getCurrentSamplingMode();

    map<double,MCEstimate> results;
    getEffectiveEnergy(m_obs,corr,hermitian,subvev,RealPart,mode,step, 
                       efftype,results,subt_const);
    if (results.empty()){
       xmlout.put_child("PlotError","No effective energy estimates could be obtained");
       return;}
         // do some XML output
    xmlout.put_child("PlotFile",plotfile);
    XMLHandler xmlef;
    xmlef.set_root("EffectiveEnergy");
    xmlef.put_child("TimeStep",make_string(step));
    if (efftype==0) xmlef.put_child("EffEnergyType","TimeForward");
    else if (efftype==1) xmlef.put_child("EffEnergyType","TimeSymmetric");
    else if (efftype==2) xmlef.put_child("EffEnergyType","TimeForwardPlusConst");
    else if (efftype==3) xmlef.put_child("EffEnergyType","TimeSymmetricPlusConst");
    xmlef.seek_root();
    xmlef.seek_first_child();
    for (map<double,MCEstimate>::const_iterator rt=results.begin();rt!=results.end();rt++){
       XMLHandler xmlr("Estimate");
       xmlr.put_child("TimeSeparation",make_string(rt->first));
       xmlr.put_child("MeanValue",make_string((rt->second).getFullEstimate()));
       xmlr.put_child("SymmError",make_string((rt->second).getSymmetricError()));
       xmlef.put_sibling(xmlr);}
    xmlout.put_child(xmlef);
           // now prepare the plot
    //double maxrelerror=0.0;
    /* TODO: probably should change this
    if (xmlreadifchild(xmlp,"MaxRelativeErrorToPlot",maxrelerror)){
       map<double,MCEstimate> raw(results);
       results.clear();
       for (map<double,MCEstimate>::const_iterator it=raw.begin();it!=raw.end();it++)
          if ((it->second).getRelativeError()<std::abs(maxrelerror)) results.insert(*it);}
    */

    vector<XYDYPoint> meffvals(results.size());
    uint k=0;
    for (map<double,MCEstimate>::const_iterator rt=results.begin();rt!=results.end();rt++,k++){
       meffvals[k]=XYDYPoint(rt->first, (rt->second).getFullEstimate(),
                            (rt->second).getSymmetricError());}

    TCorrFitInfo fitinfo;
    RTC.m_model_ptr->setFitInfo(RTC.m_fitparam_info,bestfit_params,fit_tmin,fit_tmax,
                                showapproach,step,chisq_dof,qual,fitinfo);

    uint refcount=xmlp.count("ReferenceEnergy");
    if (refcount!=1){
       createEffEnergyPlotWithFit(meffvals,RealPart,fitinfo,goodtype,goodness,corrname,
                                  plotfile,symboltype,symbolcolor);}
    else if (refcount==1){
       XMLHandler xmlref(xmlp,"ReferenceEnergy");
       string refname; int refindex;
       xmlreadchild(xmlref,"Name",refname);
       if (refname.empty()) throw(std::invalid_argument("Must provide name for reference energy"));
       refindex=taskcount;
       xmlreadifchild(xmlref,"IDIndex",refindex);
       MCObsInfo refkey(refname,refindex);  // reference energy
       MCObsInfo enratio(string("TempEnergyRatioGwiqb"),taskcount);  // temporary name for ratio
       for (m_obs->setSamplingBegin();!m_obs->isSamplingEnd();m_obs->setSamplingNext()){
          double ratiovalue=m_obs->getCurrentSamplingValue(fitinfo.energy_key)
                           /m_obs->getCurrentSamplingValue(refkey);
          m_obs->putCurrentSamplingValue(enratio,ratiovalue);}
       MCEstimate ratioest=m_obs->getEstimate(enratio);
       XMLHandler xmlrat("EnergyRatioFitResult");
       XMLHandler xmlrr;
       ratioest.output(xmlrr); xmlrat.put_child(xmlrr);
       xmlout.put_child(xmlrat);
       createEffEnergyPlotWithFitAndEnergyRatio(meffvals,RealPart,fitinfo,
                           ratioest.getFullEstimate(),ratioest.getSymmetricError(),
                           goodtype,goodness,corrname,
                           plotfile,symboltype,symbolcolor);
       m_obs->eraseData(enratio);}
    }
    catch(const std::exception& errmsg){
       xmlout.put_child("Error",string("DoFit with type TemporalCorrelator encountered an error: ")
               +string(errmsg.what()));
<<<<<<< HEAD
    }}


 else if (fittype=="LogTemporalCorrelator"){
    try{
    XMLHandler xmlf(xmltask,"LogTemporalCorrelatorFit");
    LogRealTemporalCorrelatorFit RTC(xmlf,*m_obs,taskcount);
    XMLHandler xmlof; RTC.output(xmlof);
    xmlout.put_child(xmlof);
    double chisq_dof,qual;
    doChiSquareFitting(RTC,mz_info,chisq_dof,qual,bestfit_params,xmlout);

       // fit done, now do the plot if requested
    if (xmlf.count_among_children("DoEffectiveEnergyPlot")!=1) return;
    XMLHandler xmlp(xmlf,"DoEffectiveEnergyPlot");
    string plotfile;
    xmlreadifchild(xmlp,"PlotFile",plotfile);
    if (tidyString(plotfile).empty()){
       xmlout.put_child("Warning","No plot file but asked for plot!");
       return;}
    string symbolcolor("blue"),symboltype("circle");
    xmlreadifchild(xmlp,"SymbolColor",symbolcolor);
    xmlreadifchild(xmlp,"SymbolType",symboltype);
    string fitgood;
    xmlreadifchild(xmlp,"Goodness",fitgood);
    char goodtype='N';
    double goodness=qual;
    if (fitgood=="qual"){
       goodtype='Q'; }
    else if (fitgood=="chisq"){
       goodtype='X'; goodness=chisq_dof;}
    string corrname;
    bool showapproach=(xml_child_tag_count(xmlp,"ShowApproach")>0);
    xmlreadifchild(xmlp,"CorrName",corrname);
    uint step=1;
    if (xmlreadifchild(xmlp,"TimeStep",step)){
       if ((step<1)||(step>getLatticeTimeExtent()/4)){
          xmlout.put_child("PlotError","Bad effective energy time step");
          return;}}
    CorrelatorInfo corr(RTC.m_op,RTC.m_op);
    if (corrname=="standard") corrname=getCorrelatorStandardName(corr);
    bool hermitian=true;
    bool subvev=RTC.m_subt_vev;
    uint fit_tmin=RTC.getTmin();
    uint fit_tmax=RTC.getTmax();
    uint efftype=RTC.m_model_ptr->getEffMassType();
    double subt_const=0.0;
   // if (efftype>1){    // subtract fit constant
   //    efftype-=2;     // efftypes 2 and 3 remove constant, but noisy
   //    subt_const=bestfit_params[bestfit_params.size()-1].getFullEstimate();}
    SamplingMode mode=m_obs->getCurrentSamplingMode();

    map<double,MCEstimate> results;
    getEffectiveEnergy(m_obs,corr,hermitian,subvev,RealPart,mode,step, 
                       efftype,results,subt_const);
    if (results.empty()){
       xmlout.put_child("PlotError","No effective energy estimates could be obtained");
       return;}
         // do some XML output
    xmlout.put_child("PlotFile",plotfile);
    XMLHandler xmlef;
    xmlef.set_root("EffectiveEnergy");
    xmlef.put_child("TimeStep",make_string(step));
    if (efftype==0) xmlef.put_child("EffEnergyType","TimeForward");
    else if (efftype==1) xmlef.put_child("EffEnergyType","TimeSymmetric");
    else if (efftype==2) xmlef.put_child("EffEnergyType","TimeForwardPlusConst");
    else if (efftype==3) xmlef.put_child("EffEnergyType","TimeSymmetricPlusConst");
    xmlef.seek_root();
    xmlef.seek_first_child();
    for (map<double,MCEstimate>::const_iterator rt=results.begin();rt!=results.end();rt++){
       XMLHandler xmlr("Estimate");
       xmlr.put_child("TimeSeparation",make_string(rt->first));
       xmlr.put_child("MeanValue",make_string((rt->second).getFullEstimate()));
       xmlr.put_child("SymmError",make_string((rt->second).getSymmetricError()));
       xmlef.put_sibling(xmlr);}
    xmlout.put_child(xmlef);
           // now prepare the plot
    //double maxrelerror=0.0;
    /* TODO: probably should change this
    if (xmlreadifchild(xmlp,"MaxRelativeErrorToPlot",maxrelerror)){
       map<double,MCEstimate> raw(results);
       results.clear();
       for (map<double,MCEstimate>::const_iterator it=raw.begin();it!=raw.end();it++)
          if ((it->second).getRelativeError()<std::abs(maxrelerror)) results.insert(*it);}
    */

    vector<XYDYPoint> meffvals(results.size());
    uint k=0;
    for (map<double,MCEstimate>::const_iterator rt=results.begin();rt!=results.end();rt++,k++){
       meffvals[k]=XYDYPoint(rt->first, (rt->second).getFullEstimate(),
                            (rt->second).getSymmetricError());}

    TCorrFitInfo fitinfo;
    RTC.m_model_ptr->setFitInfo(RTC.m_fitparam_info,bestfit_params,fit_tmin,fit_tmax,
                                showapproach,step,chisq_dof,qual,fitinfo);

    uint refcount=xmlp.count("ReferenceEnergy");
    if (refcount!=1){
       createEffEnergyPlotWithFit(meffvals,RealPart,fitinfo,goodtype,goodness,corrname,
                                  plotfile,symboltype,symbolcolor);}
    else if (refcount==1){
       XMLHandler xmlref(xmlp,"ReferenceEnergy");
       string refname; int refindex;
       xmlreadchild(xmlref,"Name",refname);
       if (refname.empty()) throw(std::invalid_argument("Must provide name for reference energy"));
       refindex=taskcount;
       xmlreadifchild(xmlref,"IDIndex",refindex);
       MCObsInfo refkey(refname,refindex);  // reference energy
       MCObsInfo enratio(string("TempEnergyRatioGwiqb"),taskcount);  // temporary name for ratio
       for (m_obs->setSamplingBegin();!m_obs->isSamplingEnd();m_obs->setSamplingNext()){
          double ratiovalue=m_obs->getCurrentSamplingValue(fitinfo.energy_key)
                           /m_obs->getCurrentSamplingValue(refkey);
          m_obs->putCurrentSamplingValue(enratio,ratiovalue);}
       MCEstimate ratioest=m_obs->getEstimate(enratio);
       XMLHandler xmlrat("EnergyRatioFitResult");
       XMLHandler xmlrr;
       ratioest.output(xmlrr); xmlrat.put_child(xmlrr);
       xmlout.put_child(xmlrat);
       createEffEnergyPlotWithFitAndEnergyRatio(meffvals,RealPart,fitinfo,
                           ratioest.getFullEstimate(),ratioest.getSymmetricError(),
                           goodtype,goodness,corrname,
                           plotfile,symboltype,symbolcolor);
       m_obs->eraseData(enratio);}
    }
    catch(const std::exception& errmsg){
       xmlout.put_child("Error",string("DoFit with type LogTemporalCorrelator encountered an error: ")
               +string(errmsg.what()));
    }}


=======
    }}


 else if (fittype=="LogTemporalCorrelator"){
    try{
    XMLHandler xmlf(xmltask,"LogTemporalCorrelatorFit");
    LogRealTemporalCorrelatorFit RTC(xmlf,*m_obs,taskcount);
    XMLHandler xmlof; RTC.output(xmlof);
    xmlout.put_child(xmlof);
    double chisq_dof,qual;
    doChiSquareFitting(RTC,mz_info,chisq_dof,qual,bestfit_params,xmlout);

       // fit done, now do the plot if requested
    if (xmlf.count_among_children("DoEffectiveEnergyPlot")!=1) return;
    XMLHandler xmlp(xmlf,"DoEffectiveEnergyPlot");
    string plotfile;
    xmlreadifchild(xmlp,"PlotFile",plotfile);
    if (tidyString(plotfile).empty()){
       xmlout.put_child("Warning","No plot file but asked for plot!");
       return;}
    string symbolcolor("blue"),symboltype("circle");
    xmlreadifchild(xmlp,"SymbolColor",symbolcolor);
    xmlreadifchild(xmlp,"SymbolType",symboltype);
    string fitgood;
    xmlreadifchild(xmlp,"Goodness",fitgood);
    char goodtype='N';
    double goodness=qual;
    if (fitgood=="qual"){
       goodtype='Q'; }
    else if (fitgood=="chisq"){
       goodtype='X'; goodness=chisq_dof;}
    string corrname;
    bool showapproach=(xml_child_tag_count(xmlp,"ShowApproach")>0);
    xmlreadifchild(xmlp,"CorrName",corrname);
    uint step=1;
    if (xmlreadifchild(xmlp,"TimeStep",step)){
       if ((step<1)||(step>getLatticeTimeExtent()/4)){
          xmlout.put_child("PlotError","Bad effective energy time step");
          return;}}
    CorrelatorInfo corr(RTC.m_op,RTC.m_op);
    if (corrname=="standard") corrname=getCorrelatorStandardName(corr);
    bool hermitian=true;
    bool subvev=RTC.m_subt_vev;
    uint fit_tmin=RTC.getTmin();
    uint fit_tmax=RTC.getTmax();
    uint efftype=RTC.m_model_ptr->getEffMassType();
    double subt_const=0.0;
   // if (efftype>1){    // subtract fit constant
   //    efftype-=2;     // efftypes 2 and 3 remove constant, but noisy
   //    subt_const=bestfit_params[bestfit_params.size()-1].getFullEstimate();}
    SamplingMode mode=m_obs->getCurrentSamplingMode();

    map<double,MCEstimate> results;
    getEffectiveEnergy(m_obs,corr,hermitian,subvev,RealPart,mode,step, 
                       efftype,results,subt_const);
    if (results.empty()){
       xmlout.put_child("PlotError","No effective energy estimates could be obtained");
       return;}
         // do some XML output
    xmlout.put_child("PlotFile",plotfile);
    XMLHandler xmlef;
    xmlef.set_root("EffectiveEnergy");
    xmlef.put_child("TimeStep",make_string(step));
    if (efftype==0) xmlef.put_child("EffEnergyType","TimeForward");
    else if (efftype==1) xmlef.put_child("EffEnergyType","TimeSymmetric");
    else if (efftype==2) xmlef.put_child("EffEnergyType","TimeForwardPlusConst");
    else if (efftype==3) xmlef.put_child("EffEnergyType","TimeSymmetricPlusConst");
    xmlef.seek_root();
    xmlef.seek_first_child();
    for (map<double,MCEstimate>::const_iterator rt=results.begin();rt!=results.end();rt++){
       XMLHandler xmlr("Estimate");
       xmlr.put_child("TimeSeparation",make_string(rt->first));
       xmlr.put_child("MeanValue",make_string((rt->second).getFullEstimate()));
       xmlr.put_child("SymmError",make_string((rt->second).getSymmetricError()));
       xmlef.put_sibling(xmlr);}
    xmlout.put_child(xmlef);
           // now prepare the plot
    //double maxrelerror=0.0;
    /* TODO: probably should change this
    if (xmlreadifchild(xmlp,"MaxRelativeErrorToPlot",maxrelerror)){
       map<double,MCEstimate> raw(results);
       results.clear();
       for (map<double,MCEstimate>::const_iterator it=raw.begin();it!=raw.end();it++)
          if ((it->second).getRelativeError()<std::abs(maxrelerror)) results.insert(*it);}
    */

    vector<XYDYPoint> meffvals(results.size());
    uint k=0;
    for (map<double,MCEstimate>::const_iterator rt=results.begin();rt!=results.end();rt++,k++){
       meffvals[k]=XYDYPoint(rt->first, (rt->second).getFullEstimate(),
                            (rt->second).getSymmetricError());}

    TCorrFitInfo fitinfo;
    RTC.m_model_ptr->setFitInfo(RTC.m_fitparam_info,bestfit_params,fit_tmin,fit_tmax,
                                showapproach,step,chisq_dof,qual,fitinfo);

    uint refcount=xmlp.count("ReferenceEnergy");
    if (refcount!=1){
       createEffEnergyPlotWithFit(meffvals,RealPart,fitinfo,goodtype,goodness,corrname,
                                  plotfile,symboltype,symbolcolor);}
    else if (refcount==1){
       XMLHandler xmlref(xmlp,"ReferenceEnergy");
       string refname; int refindex;
       xmlreadchild(xmlref,"Name",refname);
       if (refname.empty()) throw(std::invalid_argument("Must provide name for reference energy"));
       refindex=taskcount;
       xmlreadifchild(xmlref,"IDIndex",refindex);
       MCObsInfo refkey(refname,refindex);  // reference energy
       MCObsInfo enratio(string("TempEnergyRatioGwiqb"),taskcount);  // temporary name for ratio
       for (m_obs->setSamplingBegin();!m_obs->isSamplingEnd();m_obs->setSamplingNext()){
          double ratiovalue=m_obs->getCurrentSamplingValue(fitinfo.energy_key)
                           /m_obs->getCurrentSamplingValue(refkey);
          m_obs->putCurrentSamplingValue(enratio,ratiovalue);}
       MCEstimate ratioest=m_obs->getEstimate(enratio);
       XMLHandler xmlrat("EnergyRatioFitResult");
       XMLHandler xmlrr;
       ratioest.output(xmlrr); xmlrat.put_child(xmlrr);
       xmlout.put_child(xmlrat);
       createEffEnergyPlotWithFitAndEnergyRatio(meffvals,RealPart,fitinfo,
                           ratioest.getFullEstimate(),ratioest.getSymmetricError(),
                           goodtype,goodness,corrname,
                           plotfile,symboltype,symbolcolor);
       m_obs->eraseData(enratio);}
    }
    catch(const std::exception& errmsg){
       xmlout.put_child("Error",string("DoFit with type LogTemporalCorrelator encountered an error: ")
               +string(errmsg.what()));
    }}


>>>>>>> 5dbba142
 else if (fittype=="TemporalCorrelatorInteractionRatio"){
    try{
     XMLHandler xmlf(xmltask,"TemporalCorrelatorInteractionRatioFit");
     XMLHandler xmlres(xmlf,"Ratio");
     OperatorInfo ratio_op(xmlres);
     XMLHandler xmlint(xmlf,"InteractingOperator");
     bool numvev=(xmlint.count("SubtractVEV")>0) ? true: false;
     pair<OperatorInfo,bool> numerator=make_pair(OperatorInfo(xmlint),numvev);
     vector<pair<OperatorInfo,bool> > denominator;
     list<XMLHandler> denomxml=xmlf.find_among_children("NonInteractingOperator");
     for (list<XMLHandler>::iterator it=denomxml.begin();it!=denomxml.end();++it){
       OperatorInfo opinfo(*it);
       bool subvev=(it->count("SubtractVEV")>0) ? true: false;
       denominator.push_back(make_pair(opinfo,subvev));}
     uint nterms=denominator.size();
     if (nterms<2) throw(std::invalid_argument("Two or more NonInteractingOperators required"));
     uint tmin,tmax;
     xmlreadchild(xmlf,"MinimumTimeSeparation",tmin);
     xmlreadchild(xmlf,"MaximumTimeSeparation",tmax);
     XMLHandler xmlo, xmldp;
     xmlo.set_root("Ratio");
     ratio_op.output(xmldp);
     xmlo.put_child(xmldp);
     xmlout.put_child(xmlo);
     xmlo.set_root("InteractingOperator");
     numerator.first.output(xmldp);
     xmlo.put_child(xmldp);
     xmlout.put_child(xmlo);
     xmlo.set_root("NonInteractingOperators");
     for (vector<pair<OperatorInfo,bool> >::const_iterator
            it=denominator.begin();it!=denominator.end();it++){
        XMLHandler xmloo; it->first.output(xmloo); xmlo.put_child(xmloo);}
     xmlout.put_child(xmlo);
     set<MCObsInfo> obskeys;
     bool erase_orig=true;
     doCorrelatorInteractionRatioBySamplings(*m_obs,numerator,denominator,
                                             0,(tmax<64)?64:tmax,ratio_op,obskeys,erase_orig);
     XMLHandler xmltf(xmlf,XMLHandler::subtree_copy);
     xmltf.rename_tag("TemporalCorrelatorFit");
     XMLHandler xmlro; ratio_op.output(xmlro);
     xmltf.put_child(xmlro); 
     RealTemporalCorrelatorFit RTC(xmltf,*m_obs,taskcount);
     XMLHandler xmlof; RTC.output(xmlof);
     xmlof.rename_tag("TemporalCorrelatorInteractionRatioFit");
     xmlout.put_child(xmlof);
     double chisq_dof,qual;
     doChiSquareFitting(RTC,mz_info,chisq_dof,qual,
                        bestfit_params,xmlout);
        // fit done, now do the plot if requested
     if (xmlf.count_among_children("DoEffectiveEnergyPlot")!=1) return;
     XMLHandler xmlp(xmlf,"DoEffectiveEnergyPlot");
     string plotfile;
     xmlreadifchild(xmlp,"PlotFile",plotfile);
     if (tidyString(plotfile).empty()){
        xmlout.put_child("Warning","No plot file but asked for plot!");
        return;}
     string symbolcolor("blue"),symboltype("circle");
     xmlreadifchild(xmlp,"SymbolColor",symbolcolor);
     xmlreadifchild(xmlp,"SymbolType",symboltype);
     string fitgood;
     xmlreadifchild(xmlp,"Goodness",fitgood);
     char goodtype='N';
     double goodness=qual;
     if (fitgood=="qual"){
        goodtype='Q'; }
     else if (fitgood=="chisq"){
        goodtype='X'; goodness=chisq_dof;}
     bool showapproach=(xml_child_tag_count(xmlp,"ShowApproach")>0);
     string corrname;
     xmlreadifchild(xmlp,"CorrName",corrname);
     uint step=1;
     if (xmlreadifchild(xmlp,"TimeStep",step)){
        if ((step<1)||(step>getLatticeTimeExtent()/4)){
           xmlout.put_child("PlotError","Bad effective energy time step");
           return;}}
     CorrelatorInfo corr(RTC.m_op,RTC.m_op);
     if (corrname=="standard") corrname=getCorrelatorStandardName(corr);
     bool hermitian=true;
     bool subvev=RTC.m_subt_vev;
     uint fit_tmin=RTC.getTmin();
     uint fit_tmax=RTC.getTmax();
     uint efftype=RTC.m_model_ptr->getEffMassType();
     double subt_const=0.0;
   // if (efftype>1){    // subtract fit constant
   //    efftype-=2;     // efftypes 2 and 3 remove constant, but noisy
   //    subt_const=bestfit_params[bestfit_params.size()-1].getFullEstimate();}
     SamplingMode mode=m_obs->getCurrentSamplingMode();

     map<double,MCEstimate> results;
     getEffectiveEnergy(m_obs,corr,hermitian,subvev,RealPart,mode,step, 
                        efftype,results,subt_const);
     if (results.empty()){
        xmlout.put_child("PlotError","No effective energy estimates could be obtained");
        return;}
         // do some XML output
     xmlout.put_child("PlotFile",plotfile);
     XMLHandler xmlef;
     xmlef.set_root("EffectiveEnergy");
     xmlef.put_child("TimeStep",make_string(step));
     if (efftype==0) xmlef.put_child("EffEnergyType","TimeForward");
     else if (efftype==1) xmlef.put_child("EffEnergyType","TimeSymmetric");
     else if (efftype==2) xmlef.put_child("EffEnergyType","TimeForwardPlusConst");
     else if (efftype==3) xmlef.put_child("EffEnergyType","TimeSymmetricPlusConst");
     xmlef.seek_root();
     xmlef.seek_first_child();
     for (map<double,MCEstimate>::const_iterator rt=results.begin();rt!=results.end();rt++){
        XMLHandler xmlr("Estimate");
        xmlr.put_child("TimeSeparation",make_string(rt->first));
        xmlr.put_child("MeanValue",make_string((rt->second).getFullEstimate()));
        xmlr.put_child("SymmError",make_string((rt->second).getSymmetricError()));
        xmlef.put_sibling(xmlr);}
     xmlout.put_child(xmlef);
           // now prepare the plot
     //double maxrelerror=0.0;
    /* TODO: probably should change this
     if (xmlreadifchild(xmlp,"MaxRelativeErrorToPlot",maxrelerror)){
        map<double,MCEstimate> raw(results);
        results.clear();
        for (map<double,MCEstimate>::const_iterator it=raw.begin();it!=raw.end();it++)
           if ((it->second).getRelativeError()<std::abs(maxrelerror)) results.insert(*it);}
    */

     vector<XYDYPoint> meffvals(results.size());
     uint k=0;
     for (map<double,MCEstimate>::const_iterator rt=results.begin();rt!=results.end();rt++,k++){
        meffvals[k]=XYDYPoint(rt->first, (rt->second).getFullEstimate(),
                             (rt->second).getSymmetricError());}

     TCorrFitInfo fitinfo;
     RTC.m_model_ptr->setFitInfo(RTC.m_fitparam_info,bestfit_params,fit_tmin,fit_tmax,
                                 showapproach,step,chisq_dof,qual,fitinfo);

     uint refcount=xmlp.count("ReferenceEnergy");
     if (refcount!=1){
        createEffEnergyPlotWithFit(meffvals,RealPart,fitinfo,goodtype,goodness,corrname,
                                   plotfile,symboltype,symbolcolor);}
     else if (refcount==1){
        XMLHandler xmlref(xmlp,"ReferenceEnergy");
        string refname; int refindex;
        xmlreadchild(xmlref,"Name",refname);
        if (refname.empty()) throw(std::invalid_argument("Must provide name for reference energy"));
        refindex=taskcount;
        xmlreadifchild(xmlref,"IDIndex",refindex);
        MCObsInfo refkey(refname,refindex);  // reference energy
        MCObsInfo enratio(string("TempEnergyRatioGwiqb"),taskcount);  // temporary name for ratio
        for (m_obs->setSamplingBegin();!m_obs->isSamplingEnd();m_obs->setSamplingNext()){
           double ratiovalue=m_obs->getCurrentSamplingValue(fitinfo.energy_key)
                            /m_obs->getCurrentSamplingValue(refkey);
           m_obs->putCurrentSamplingValue(enratio,ratiovalue);}
        MCEstimate ratioest=m_obs->getEstimate(enratio);
        XMLHandler xmlrat("EnergyRatioFitResult");
        XMLHandler xmlrr;
        ratioest.output(xmlrr); xmlrat.put_child(xmlrr);
        xmlout.put_child(xmlrat);
        createEffEnergyPlotWithFitAndEnergyRatio(meffvals,RealPart,fitinfo,
                            ratioest.getFullEstimate(),ratioest.getSymmetricError(),
                            goodtype,goodness,corrname,
                            plotfile,symboltype,symbolcolor);
        m_obs->eraseData(enratio);}
    }
    catch(const std::exception& errmsg){
       xmlout.put_child("Error",string("DoFit with type TemporalCorrelator encountered an error: ")
               +string(errmsg.what()));
    }}



 else if (fittype=="TwoTemporalCorrelator"){
    try{
    XMLHandler xmlf(xmltask,"TwoTemporalCorrelatorFit");
    TwoRealTemporalCorrelatorFit RTC(xmlf,*m_obs,taskcount);
    XMLHandler xmlof; RTC.output(xmlof);
    xmlout.put_child(xmlof);
    double chisq_dof,qual;
    doChiSquareFitting(RTC,mz_info,chisq_dof,qual,
                       bestfit_params,xmlout);
<<<<<<< HEAD

         // fit done, now evaluate energy ratio
    TCorrFitInfo fitinfo1, fitinfo2;
    int nparam1=RTC.m_model1_ptr->getNumberOfParams();
    vector<MCObsInfo> fitparam1_info(RTC.m_fitparam_info.begin(),RTC.m_fitparam_info.begin()+nparam1);
    vector<MCObsInfo> fitparam2_info(RTC.m_fitparam_info.begin()+nparam1,RTC.m_fitparam_info.end());
    vector<MCEstimate> bestfitparam1(bestfit_params.begin(),bestfit_params.begin()+nparam1);
    vector<MCEstimate> bestfitparam2(bestfit_params.begin()+nparam1,bestfit_params.end());
    RTC.m_model1_ptr->setFitInfo(fitparam1_info,bestfitparam1,RTC.getTmin1(),RTC.getTmax1(),
                                 false,1,chisq_dof,qual,fitinfo1);
    RTC.m_model2_ptr->setFitInfo(fitparam2_info,bestfitparam2,RTC.getTmin2(),RTC.getTmax2(),
                                 false,1,chisq_dof,qual,fitinfo2);
    for (m_obs->setSamplingBegin();!m_obs->isSamplingEnd();m_obs->setSamplingNext()){
       double ratiovalue=m_obs->getCurrentSamplingValue(fitinfo1.energy_key)
                        /m_obs->getCurrentSamplingValue(fitinfo2.energy_key);
       m_obs->putCurrentSamplingValue(RTC.m_energyratio,ratiovalue);}
    MCEstimate ratioest=m_obs->getEstimate(RTC.m_energyratio);
    XMLHandler xmlrat("EnergyRatioFitResult");
    XMLHandler xmlrr;
    ratioest.output(xmlrr); xmlrat.put_child(xmlrr);
    xmlout.put_child(xmlrat);
    
       // do the plot if requested for correlator 1
    if (xmlf.count_among_children("DoEffectiveEnergyPlot")!=1) return;
    XMLHandler xmlp(xmlf,"DoEffectiveEnergyPlot");
    string plotfile;
    xmlreadifchild(xmlp,"PlotFile",plotfile);
    if (tidyString(plotfile).empty()){
       xmlout.put_child("Warning","No plot file but asked for plot!");
       return;}
    string symbolcolor("blue"),symboltype("circle");
    xmlreadifchild(xmlp,"SymbolColor",symbolcolor);
    xmlreadifchild(xmlp,"SymbolType",symboltype);
    string fitgood;
    xmlreadifchild(xmlp,"Goodness",fitgood);
    char goodtype='N';
    double goodness=qual;
    if (fitgood=="qual"){
       goodtype='Q'; }
    else if (fitgood=="chisq"){
       goodtype='X'; goodness=chisq_dof;}
    bool showapproach=(xml_child_tag_count(xmlp,"ShowApproach")>0);
    string corrname;
    xmlreadifchild(xmlp,"CorrName",corrname);
    uint step=1;
    if (xmlreadifchild(xmlp,"TimeStep",step)){
       if ((step<1)||(step>getLatticeTimeExtent()/4)){
          xmlout.put_child("PlotError","Bad effective energy time step");
          return;}}
    CorrelatorInfo corr(RTC.m_op1,RTC.m_op1);
    if (corrname=="standard") corrname=getCorrelatorStandardName(corr);
    bool hermitian=true;
    bool subvev=RTC.m_subt_vev1;
    uint efftype=RTC.m_model1_ptr->getEffMassType();
    double subt_const=0.0;
   // if (efftype>1){    // subtract fit constant
   //    efftype-=2;     // efftypes 2 and 3 remove constant, but noisy
   //    subt_const=bestfit_params[bestfit_params.size()-1].getFullEstimate();}
    SamplingMode mode=m_obs->getCurrentSamplingMode();

    map<double,MCEstimate> results;
    getEffectiveEnergy(m_obs,corr,hermitian,subvev,RealPart,mode,step, 
                       efftype,results,subt_const);
    if (results.empty()){
       xmlout.put_child("PlotError","No effective energy estimates could be obtained");
       return;}
         // do some XML output
    xmlout.put_child("PlotFile",plotfile);
    XMLHandler xmlef;
    xmlef.set_root("EffectiveEnergy");
    xmlef.put_child("TimeStep",make_string(step));
    if (efftype==0) xmlef.put_child("EffEnergyType","TimeForward");
    else if (efftype==1) xmlef.put_child("EffEnergyType","TimeSymmetric");
    else if (efftype==2) xmlef.put_child("EffEnergyType","TimeForwardPlusConst");
    else if (efftype==3) xmlef.put_child("EffEnergyType","TimeSymmetricPlusConst");
    xmlef.seek_root();
    xmlef.seek_first_child();
    for (map<double,MCEstimate>::const_iterator rt=results.begin();rt!=results.end();rt++){
       XMLHandler xmlr("Estimate");
       xmlr.put_child("TimeSeparation",make_string(rt->first));
       xmlr.put_child("MeanValue",make_string((rt->second).getFullEstimate()));
       xmlr.put_child("SymmError",make_string((rt->second).getSymmetricError()));
       xmlef.put_sibling(xmlr);}
    xmlout.put_child(xmlef);
           // now prepare the plot
    //double maxrelerror=0.0;
    /* TODO: probably should change this
    if (xmlreadifchild(xmlp,"MaxRelativeErrorToPlot",maxrelerror)){
       map<double,MCEstimate> raw(results);
       results.clear();
       for (map<double,MCEstimate>::const_iterator it=raw.begin();it!=raw.end();it++)
          if ((it->second).getRelativeError()<std::abs(maxrelerror)) results.insert(*it);}
    */

    vector<XYDYPoint> meffvals(results.size());
    uint k=0;
    for (map<double,MCEstimate>::const_iterator rt=results.begin();rt!=results.end();rt++,k++){
       meffvals[k]=XYDYPoint(rt->first, (rt->second).getFullEstimate(),
                            (rt->second).getSymmetricError());}

    RTC.m_model1_ptr->setFitInfo(fitparam1_info,bestfitparam1,RTC.getTmin1(),RTC.getTmax1(),
                                 showapproach,step,chisq_dof,qual,fitinfo1);

    createEffEnergyPlotWithFitAndEnergyRatio(meffvals,RealPart,fitinfo1,
                               ratioest.getFullEstimate(),ratioest.getSymmetricError(),
                               goodtype,goodness,corrname,
                               plotfile,symboltype,symbolcolor);
    }
    catch(const std::exception& errmsg){
       xmlout.put_child("Error",string("DoFit with type TwoTemporalCorrelator encountered an error: ")
               +string(errmsg.what()));
    }}


 else if (fittype=="TemporalCorrelatorTminVary"){
    try{
    XMLHandler xmlf(xmltask,"TemporalCorrelatorTminVaryFit");
    uint tminfirst,tminlast,tmax;
    xmlread(xmlf,"TminFirst",tminfirst,"TemporalCorrelatorTminVary");
    xmlread(xmlf,"TminLast",tminlast,"TemporalCorrelatorTminVary");
    xmlread(xmlf,"Tmax",tmax,"TemporalCorrelatorTminVary");
    XMLHandler xmltf(xmlf,XMLHandler::subtree_copy);
    xmltf.rename_tag("TemporalCorrelatorFit");
    xmltf.put_child("MaximumTimeSeparation",make_string(tmax));
    xmltf.put_child("MinimumTimeSeparation",make_string(tminfirst));

    list<pair<MCObsInfo,double> > scattering_particles;
    MCObsInfo aniso_obsinfo;
    if (xmltask.count_among_children("DoEnergyDifference")==1){
       XMLHandler xmled(xmltask,"DoEnergyDifference");
       uint num_spatial_sites=0;
       xmlread(xmled,"SpatialExtentNumSites",num_spatial_sites,"TemporalCorrelatorTminVary");
       double m_momsq_quantum=6.2831853071795864770/double(num_spatial_sites);
       m_momsq_quantum*=m_momsq_quantum;
       if (xmled.count_to_among_children("Anisotropy")==1){
         XMLHandler xmlani(xmled,"Anisotropy");
         string name;
         xmlread(xmlani,"Name",name,"Anisotropy");
         int index=0;
         xmlreadifchild(xmlani,"IDIndex",index);
         aniso_obsinfo = MCObsInfo(name,index);}
       list<XMLHandler> scattering_xml=xmled.find_among_children("ScatteringParticleEnergyFit");
       for (list<XMLHandler>::iterator st=scattering_xml.begin();st!=scattering_xml.end();++st){
          uint psq;
          xmlread(*st,"IntMomSquared",psq,"ScatteringParticleEnergyFit");
          double psqfactor=psq*m_momsq_quantum;
          string name;
          xmlread(*st,"Name",name,"ScatteringParticleEnergyFit");
          int index=0;
          xmlreadifchild(*st,"IDIndex",index);
          scattering_particles.push_back(make_pair(MCObsInfo(name,index),psqfactor));}}

    MCObsInfo chosen_fit_info;
    if (xmltask.count_among_children("ChosenFitInfo")==1){
       XMLHandler xmlchosen(xmltask,"ChosenFitInfo");
       string name;
       xmlread(xmlchosen,"Name",name,"ChosenFitInfo");
       int index=0;
       xmlreadifchild(xmlchosen,"IDIndex",index);
       chosen_fit_info = MCObsInfo(name,index);}

    XMLHandler xmlp(xmltask,"PlotInfo");
    string plotfile;
    xmlread(xmlp,"PlotFile",plotfile,"TemporalCorrelatorTminVary");
    if (plotfile.empty()) throw(std::invalid_argument("Must have plot file name"));
    string corrname("standard");
    xmlreadif(xmlp,"CorrName",corrname,"TemporalCorrelatorTminVary");
    string symbol("circle");
    xmlreadif(xmlp,"SymbolType",symbol,"TemporalCorrelatorTminVary");
    double qualthreshold=0.1;
    xmlreadif(xmlp,"QualityThreshold",qualthreshold,"TemporalCorrelatorTminVary");
    string goodfitcolor("blue");
    xmlreadif(xmlp,"GoodFitSymbolColor",goodfitcolor,"TemporalCorrelatorTminVary");
    string badfitcolor("red");
    xmlreadif(xmlp,"BadFitSymbolColor",badfitcolor,"TemporalCorrelatorTminVary");
    double correlatedthreshold=1.0;
    xmlreadif(xmlp,"CorrelatedThreshold",correlatedthreshold,"TemporalCorrelatorTminVary");
    bool correlatedfit_hollow=false;
    if (xml_child_tag_count(xmlp,"CorrelatedFitSymbolHollow")>0) correlatedfit_hollow=true;
    bool uncorrelatedfit_hollow=false;
    if (xml_child_tag_count(xmlp,"UncorrelatedFitSymbolHollow")>0) uncorrelatedfit_hollow=true;
    vector<XYDYDYPoint> goodcorrelatedfits,gooduncorrelatedfits,badcorrelatedfits,baduncorrelatedfits;
    for (uint tmin=tminfirst;tmin<=tminlast;++tmin){
       xmltf.seek_unique("MinimumTimeSeparation");
       xmltf.seek_next_node();       
       xmltf.set_text_content(make_string(tmin)); 
       try{
       RealTemporalCorrelatorFit RTC(xmltf,*m_obs,taskcount);
       CorrelatorInfo corr(RTC.m_op,RTC.m_op);
       if (corrname=="standard") corrname=getCorrelatorStandardName(corr);
       const vector<uint>& tvalues=RTC.getTvalues();
       if (find(tvalues.begin(),tvalues.end(),tmin)==tvalues.end()) continue;
       int dof = tvalues.size() - RTC.m_model_ptr->getNumberOfParams();
       if (dof < 1) continue;
       const vector<MCObsInfo>& fitparam_infos=RTC.getFitParamInfos();
       for (uint k=0;k<fitparam_infos.size();++k)
          m_obs->eraseSamplings(fitparam_infos[k]);
       XMLHandler xmlof; RTC.output(xmlof);
       xmlof.rename_tag("TemporalCorrelatorTminVaryFit");
       xmlout.put_child(xmlof);
       double chisq_dof,qual;
       doChiSquareFitting(RTC,mz_info,chisq_dof,qual,bestfit_params,xmlout);
       TCorrFitInfo fitinfo;
       uint meff_tstep=1; bool showapproach=false;
       RTC.m_model_ptr->setFitInfo(RTC.m_fitparam_info,bestfit_params,tmin,tmax,
                                   showapproach,meff_tstep,chisq_dof,qual,fitinfo);
       MCObsInfo energy_key=fitinfo.energy_key;
       if (scattering_particles.size()>0){
          if (aniso_obsinfo.isVacuum()) // no anisotropy
            doEnergyDifferenceBySamplings(*m_obs,energy_key,scattering_particles,energy_key);
          else
            doEnergyDifferenceBySamplings(*m_obs,energy_key,aniso_obsinfo,scattering_particles,energy_key);}

       bool correlated=false;
       if (!chosen_fit_info.isVacuum()){
          MCObsInfo diff_obs;
          doCorrelatedDifferenceBySamplings(*m_obs,chosen_fit_info,energy_key,diff_obs);
          MCEstimate diff_est=m_obs->getEstimate(diff_obs);
          double diff_val=diff_est.getFullEstimate();
          double diff_up,diff_down;
          if (diff_est.isJackknifeMode())
             diff_up=diff_down=correlatedthreshold*diff_est.getSymmetricError();
          else{
             diff_up=correlatedthreshold*(diff_est.getUpperConfLimit()-diff_val);
             diff_down=correlatedthreshold*(diff_val-diff_est.getLowerConfLimit());}

          double upper_limit=diff_up+diff_val;
          double lower_limit=diff_val-diff_down;
          correlated = upper_limit >= 0. && lower_limit <= 0.;}

       MCEstimate energy=m_obs->getEstimate(energy_key);
       double y=energy.getFullEstimate();
       double dyup,dydn;
       if (energy.isJackknifeMode()) 
          dyup=dydn=energy.getSymmetricError();
       else{
          dyup=energy.getUpperConfLimit()-y;
          dydn=y-energy.getLowerConfLimit();}
       if (qual>=0.1 && correlated) goodcorrelatedfits.push_back(XYDYDYPoint(tmin,y,dyup,dydn));
       else if (qual>=0.1 && !correlated) gooduncorrelatedfits.push_back(XYDYDYPoint(tmin,y,dyup,dydn));
       else if (qual<0.1 && correlated) badcorrelatedfits.push_back(XYDYDYPoint(tmin,y,dyup,dydn));
       else baduncorrelatedfits.push_back(XYDYDYPoint(tmin,y,dyup,dydn));}
       catch(const std::exception& errmsg){
          xmlout.put_child("Error",string("DoFit within type TemporalCorrelatorTminVary encountered an error: ")
                 +string(errmsg.what()));
       }}
    XMLHandler xmlplog("TminPlot");
    xmlplog.put_child("PlotFile",plotfile);
    xmlplog.put_child("QualityThreshold",make_string(qualthreshold));
    xmlplog.put_child("CorrelatedThreshold",make_string(correlatedthreshold));
    xmlplog.put_child("NumberOfGoodCorrelatedFitPoints",make_string(goodcorrelatedfits.size()));
    xmlplog.put_child("NumberOfGoodUncorrelatedFitPoints",make_string(gooduncorrelatedfits.size()));
    xmlplog.put_child("NumberOfBadCorrelatedFitPoints",make_string(badcorrelatedfits.size()));
    xmlplog.put_child("NumberOfBadUncorrelatedFitPoints",make_string(baduncorrelatedfits.size()));
    xmlout.put_child(xmlplog);

    XYDYDYPoint chosen_fit(0,0,0,0);
    if (!chosen_fit_info.isVacuum()){
       MCEstimate chosen_fit_estimate=m_obs->getEstimate(chosen_fit_info);
       double y=chosen_fit_estimate.getFullEstimate();
       double dyup,dydn;
       if (chosen_fit_estimate.isJackknifeMode()) 
          dyup=dydn=chosen_fit_estimate.getSymmetricError();
       else{
          dyup=chosen_fit_estimate.getUpperConfLimit()-y;
          dydn=y-chosen_fit_estimate.getLowerConfLimit();}
       chosen_fit = XYDYDYPoint(1,y,dyup,dydn);}
    createTMinPlot(goodcorrelatedfits,gooduncorrelatedfits,badcorrelatedfits,baduncorrelatedfits,
                   corrname,plotfile,symbol,goodfitcolor,badfitcolor,correlatedfit_hollow,
                   uncorrelatedfit_hollow,chosen_fit);}
    catch(const std::exception& errmsg){
       xmlout.put_child("Error",string("DoFit with type TemporalCorrelatorTminVary encountered an error: ")
               +string(errmsg.what()));
    }}

 else if (fittype=="LogTemporalCorrelatorTminVary"){
    try{
    XMLHandler xmlf(xmltask,"LogTemporalCorrelatorTminVaryFit");
    uint tminfirst,tminlast,tmax;
    xmlread(xmlf,"TminFirst",tminfirst,"LogTemporalCorrelatorTminVary");
    xmlread(xmlf,"TminLast",tminlast,"LogTemporalCorrelatorTminVary");
    xmlread(xmlf,"Tmax",tmax,"LogTemporalCorrelatorTminVary");
    XMLHandler xmltf(xmlf,XMLHandler::subtree_copy);
    xmltf.rename_tag("LogTemporalCorrelatorFit");
    xmltf.put_child("MaximumTimeSeparation",make_string(tmax));
    xmltf.put_child("MinimumTimeSeparation",make_string(tminfirst));

    list<pair<MCObsInfo,double> > scattering_particles;
    MCObsInfo aniso_obsinfo;
    if (xmltask.count_among_children("DoEnergyDifference")==1){
       XMLHandler xmled(xmltask,"DoEnergyDifference");
       uint num_spatial_sites=0;
       xmlread(xmled,"SpatialExtentNumSites",num_spatial_sites,"TemporalCorrelatorTminVary");
       double m_momsq_quantum=6.2831853071795864770/double(num_spatial_sites);
       m_momsq_quantum*=m_momsq_quantum;
       if (xmled.count_to_among_children("Anisotropy")==1){
         XMLHandler xmlani(xmled,"Anisotropy");
         string name;
         xmlread(xmlani,"Name",name,"Anisotropy");
         int index=0;
         xmlreadifchild(xmlani,"IDIndex",index);
         aniso_obsinfo = MCObsInfo(name,index);}
       list<XMLHandler> scattering_xml=xmled.find_among_children("ScatteringParticleEnergyFit");
       for (list<XMLHandler>::iterator st=scattering_xml.begin();st!=scattering_xml.end();++st){
          uint psq;
          xmlread(*st,"IntMomSquared",psq,"ScatteringParticleEnergyFit");
          double psqfactor=psq*m_momsq_quantum;
          string name;
          xmlread(*st,"Name",name,"ScatteringParticleEnergyFit");
          int index=0;
          xmlreadifchild(*st,"IDIndex",index);
          scattering_particles.push_back(make_pair(MCObsInfo(name,index),psqfactor));}}

    MCObsInfo chosen_fit_info;
    if (xmltask.count_among_children("ChosenFitInfo")==1){
       XMLHandler xmlchosen(xmltask,"ChosenFitInfo");
       string name;
       xmlread(xmlchosen,"Name",name,"ChosenFitInfo");
       int index=0;
       xmlreadifchild(xmlchosen,"IDIndex",index);
       chosen_fit_info = MCObsInfo(name,index);}

    XMLHandler xmlp(xmltask,"PlotInfo");
    string plotfile;
    xmlread(xmlp,"PlotFile",plotfile,"LogTemporalCorrelatorTminVary");
    if (plotfile.empty()) throw(std::invalid_argument("Must have plot file name"));
    string corrname("standard");
    xmlreadif(xmlp,"CorrName",corrname,"LogTemporalCorrelatorTminVary");
    string symbol("circle");
    xmlreadif(xmlp,"SymbolType",symbol,"LogTemporalCorrelatorTminVary");
    double qualthreshold=0.1;
    xmlreadif(xmlp,"QualityThreshold",qualthreshold,"LogTemporalCorrelatorTminVary");
    string goodfitcolor("blue");
    xmlreadif(xmlp,"GoodFitSymbolColor",goodfitcolor,"LogTemporalCorrelatorTminVary");
    string badfitcolor("red");
    xmlreadif(xmlp,"BadFitSymbolColor",badfitcolor,"LogTemporalCorrelatorTminVary");
    double correlatedthreshold=1.0;
    xmlreadif(xmlp,"CorrelatedThreshold",correlatedthreshold,"TemporalCorrelatorTminVary");
    bool correlatedfit_hollow=false;
    if (xml_child_tag_count(xmlp,"CorrelatedFitSymbolHollow")>0) correlatedfit_hollow=true;
    bool uncorrelatedfit_hollow=false;
    if (xml_child_tag_count(xmlp,"UncorrelatedFitSymbolHollow")>0) uncorrelatedfit_hollow=true;
    vector<XYDYDYPoint> goodcorrelatedfits,gooduncorrelatedfits,badcorrelatedfits,baduncorrelatedfits;
    for (uint tmin=tminfirst;tmin<=tminlast;++tmin){
       xmltf.seek_unique("MinimumTimeSeparation");
       xmltf.seek_next_node();       
       xmltf.set_text_content(make_string(tmin)); 
       try{
       LogRealTemporalCorrelatorFit RTC(xmltf,*m_obs,taskcount);
       CorrelatorInfo corr(RTC.m_op,RTC.m_op);
       if (corrname=="standard") corrname=getCorrelatorStandardName(corr);
       const vector<uint>& tvalues=RTC.getTvalues();
       if (find(tvalues.begin(),tvalues.end(),tmin)==tvalues.end()) continue;
       int dof = tvalues.size() - RTC.m_model_ptr->getNumberOfParams();
       if (dof < 1) continue;
       const vector<MCObsInfo>& fitparam_infos=RTC.getFitParamInfos();
       for (uint k=0;k<fitparam_infos.size();++k)
          m_obs->eraseSamplings(fitparam_infos[k]);
       XMLHandler xmlof; RTC.output(xmlof);
       xmlof.rename_tag("LogTemporalCorrelatorTminVaryFit");
       xmlout.put_child(xmlof);
       double chisq_dof,qual;
       doChiSquareFitting(RTC,mz_info,chisq_dof,qual,bestfit_params,xmlout);
       TCorrFitInfo fitinfo;
       uint meff_tstep=1; bool showapproach=false;
       RTC.m_model_ptr->setFitInfo(RTC.m_fitparam_info,bestfit_params,tmin,tmax,
                                   showapproach,meff_tstep,chisq_dof,qual,fitinfo);
       MCObsInfo energy_key=fitinfo.energy_key;
       if (scattering_particles.size()>0){
          if (aniso_obsinfo.isVacuum()) // no anisotropy
            doEnergyDifferenceBySamplings(*m_obs,energy_key,scattering_particles,energy_key);
          else
            doEnergyDifferenceBySamplings(*m_obs,energy_key,aniso_obsinfo,scattering_particles,energy_key);}

       bool correlated=false;
       if (!chosen_fit_info.isVacuum()){
          MCObsInfo diff_obs;
          doCorrelatedDifferenceBySamplings(*m_obs,chosen_fit_info,energy_key,diff_obs);
          MCEstimate diff_est=m_obs->getEstimate(diff_obs);
          double diff_val=diff_est.getFullEstimate();
          double diff_up,diff_down;
          if (diff_est.isJackknifeMode())
             diff_up=diff_down=correlatedthreshold*diff_est.getSymmetricError();
          else{
             diff_up=correlatedthreshold*(diff_est.getUpperConfLimit()-diff_val);
             diff_down=correlatedthreshold*(diff_val-diff_est.getLowerConfLimit());}

          double upper_limit=diff_up+diff_val;
          double lower_limit=diff_val-diff_down;
          correlated = upper_limit >= 0. && lower_limit <= 0.;}

       MCEstimate energy=m_obs->getEstimate(energy_key);
       double y=energy.getFullEstimate();
       double dyup,dydn;
       if (energy.isJackknifeMode()) 
          dyup=dydn=energy.getSymmetricError();
       else{
          dyup=energy.getUpperConfLimit()-y;
          dydn=y-energy.getLowerConfLimit();}
       if (qual>=0.1 && correlated) goodcorrelatedfits.push_back(XYDYDYPoint(tmin,y,dyup,dydn));
       else if (qual>=0.1 && !correlated) gooduncorrelatedfits.push_back(XYDYDYPoint(tmin,y,dyup,dydn));
       else if (qual<0.1 && correlated) badcorrelatedfits.push_back(XYDYDYPoint(tmin,y,dyup,dydn));
       else baduncorrelatedfits.push_back(XYDYDYPoint(tmin,y,dyup,dydn));}
       catch(const std::exception& errmsg){
          xmlout.put_child("Error",string("DoFit within type LogTemporalCorrelatorTminVary encountered an error: ")
                 +string(errmsg.what()));
       }}
    XMLHandler xmlplog("TminPlot");
    xmlplog.put_child("PlotFile",plotfile);
    xmlplog.put_child("QualityThreshold",make_string(qualthreshold));
    xmlplog.put_child("CorrelatedThreshold",make_string(correlatedthreshold));
    xmlplog.put_child("NumberOfGoodCorrelatedFitPoints",make_string(goodcorrelatedfits.size()));
    xmlplog.put_child("NumberOfGoodUncorrelatedFitPoints",make_string(gooduncorrelatedfits.size()));
    xmlplog.put_child("NumberOfBadCorrelatedFitPoints",make_string(badcorrelatedfits.size()));
    xmlplog.put_child("NumberOfBadUncorrelatedFitPoints",make_string(baduncorrelatedfits.size()));
    xmlout.put_child(xmlplog);

    XYDYDYPoint chosen_fit(0,0,0,0);
    if (!chosen_fit_info.isVacuum()){
       MCEstimate chosen_fit_estimate=m_obs->getEstimate(chosen_fit_info);
       double y=chosen_fit_estimate.getFullEstimate();
       double dyup,dydn;
       if (chosen_fit_estimate.isJackknifeMode()) 
          dyup=dydn=chosen_fit_estimate.getSymmetricError();
       else{
          dyup=chosen_fit_estimate.getUpperConfLimit()-y;
          dydn=y-chosen_fit_estimate.getLowerConfLimit();}
       chosen_fit = XYDYDYPoint(1,y,dyup,dydn);}
    createTMinPlot(goodcorrelatedfits,gooduncorrelatedfits,badcorrelatedfits,baduncorrelatedfits,
                   corrname,plotfile,symbol,goodfitcolor,badfitcolor,correlatedfit_hollow,
                   uncorrelatedfit_hollow,chosen_fit);}
    catch(const std::exception& errmsg){
       xmlout.put_child("Error",string("DoFit with type LogTemporalCorrelatorTminVary encountered an error: ")
               +string(errmsg.what()));
    }}



 else if (fittype=="TemporalCorrelatorInteractionRatioTminVary"){
    try{
    XMLHandler xmlf(xmltask,"TemporalCorrelatorInteractionRatioTminVaryFit");
    XMLHandler xmlres(xmlf,"Ratio");
    OperatorInfo ratio_op(xmlres);
    XMLHandler xmlint(xmlf,"InteractingOperator");
    bool numvev=(xmlint.count("SubtractVEV")>0) ? true: false;
    pair<OperatorInfo,bool> numerator=make_pair(OperatorInfo(xmlint),numvev);
    vector<pair<OperatorInfo,bool> > denominator;
    list<XMLHandler> denomxml=xmlf.find_among_children("NonInteractingOperator");
    for (list<XMLHandler>::iterator it=denomxml.begin();it!=denomxml.end();++it){
      OperatorInfo opinfo(*it);
      bool subvev=(it->count("SubtractVEV")>0) ? true: false;
      denominator.push_back(make_pair(opinfo,subvev));}
    uint nterms=denominator.size();
    if (nterms<2) throw(std::invalid_argument("Two or more NonInteractingOperators required"));
    XMLHandler xmlo, xmldp;
    xmlo.set_root("Ratio");
    ratio_op.output(xmldp);
    xmlo.put_child(xmldp);
    xmlout.put_child(xmlo);
    xmlo.set_root("InteractingOperator");
    numerator.first.output(xmldp);
    xmlo.put_child(xmldp);
    xmlout.put_child(xmlo);
    xmlo.set_root("NonInteractingOperators");
    for (vector<pair<OperatorInfo,bool> >::const_iterator
           it=denominator.begin();it!=denominator.end();it++){
       XMLHandler xmloo; it->first.output(xmloo); xmlo.put_child(xmloo);}
    xmlout.put_child(xmlo);
    set<MCObsInfo> obskeys;
    bool erase_orig=true;
    uint tminfirst,tminlast,tmax;
    xmlread(xmlf,"TminFirst",tminfirst,"TemporalCorrelatorInteractionRatioTminVary");
    xmlread(xmlf,"TminLast",tminlast,"TemporalCorrelatorInteractionRatioTminVary");
    xmlread(xmlf,"Tmax",tmax,"TemporalCorrelatorInteractionRatioTminVary");

    doCorrelatorInteractionRatioBySamplings(*m_obs,numerator,denominator,
                                            0,(tmax<64)?64:tmax,ratio_op,obskeys,erase_orig);


    XMLHandler xmltf(xmlf,XMLHandler::subtree_copy);
    xmltf.rename_tag("TemporalCorrelatorFit");
    xmltf.put_child("MaximumTimeSeparation",make_string(tmax));
    xmltf.put_child("MinimumTimeSeparation",make_string(tminfirst));
    XMLHandler xmlro; ratio_op.output(xmlro);
    xmltf.put_child(xmlro); 

    list<pair<MCObsInfo,double> > scattering_particles;
    MCObsInfo aniso_obsinfo;
    if (xmltask.count_among_children("DoReconstructEnergy")==1){
       XMLHandler xmled(xmltask,"DoReconstructEnergy");
       uint num_spatial_sites=0;
       xmlread(xmled,"SpatialExtentNumSites",num_spatial_sites,"TemporalCorrelatorTminVary");
       double m_momsq_quantum=6.2831853071795864770/double(num_spatial_sites);
       m_momsq_quantum*=m_momsq_quantum;
       if (xmled.count_to_among_children("Anisotropy")==1){
         XMLHandler xmlani(xmled,"Anisotropy");
         string name;
         xmlread(xmlani,"Name",name,"Anisotropy");
         int index=0;
         xmlreadifchild(xmlani,"IDIndex",index);
         aniso_obsinfo = MCObsInfo(name,index);}
       list<XMLHandler> scattering_xml=xmled.find_among_children("ScatteringParticleEnergyFit");
       for (list<XMLHandler>::iterator st=scattering_xml.begin();st!=scattering_xml.end();++st){
          uint psq;
          xmlread(*st,"IntMomSquared",psq,"ScatteringParticleEnergyFit");
          double psqfactor=psq*m_momsq_quantum;
          string name;
          xmlread(*st,"Name",name,"ScatteringParticleEnergyFit");
          int index=0;
          xmlreadifchild(*st,"IDIndex",index);
          scattering_particles.push_back(make_pair(MCObsInfo(name,index),psqfactor));}}

    MCObsInfo chosen_fit_info;
    if (xmltask.count_among_children("ChosenFitInfo")==1){
       XMLHandler xmlchosen(xmltask,"ChosenFitInfo");
       string name;
       xmlread(xmlchosen,"Name",name,"ChosenFitInfo");
       int index=0;
       xmlreadifchild(xmlchosen,"IDIndex",index);
       chosen_fit_info = MCObsInfo(name,index);}

    XMLHandler xmlp(xmltask,"PlotInfo");
    string plotfile;
    xmlread(xmlp,"PlotFile",plotfile,"TemporalCorrelatorInteractionRatioTminVary");
    if (plotfile.empty()) throw(std::invalid_argument("Must have plot file name"));
    string corrname("standard");
    xmlreadif(xmlp,"CorrName",corrname,"TemporalCorrelatorInteractionRatioTminVary");
    string symbol("circle");
    xmlreadif(xmlp,"SymbolType",symbol,"TemporalCorrelatorInteractionRatioTminVary");
    double qualthreshold=0.1;
    xmlreadif(xmlp,"QualityThreshold",qualthreshold,"TemporalCorrelatorInteractionRatioTminVary");
    string goodfitcolor("blue");
    xmlreadif(xmlp,"GoodFitSymbolColor",goodfitcolor,"TemporalCorrelatorInteractionRatioTminVary");
    string badfitcolor("red");
    xmlreadif(xmlp,"BadFitSymbolColor",badfitcolor,"TemporalCorrelatorInteractionRatioTminVary");
    double correlatedthreshold=1.0;
    xmlreadif(xmlp,"CorrelatedThreshold",correlatedthreshold,"TemporalCorrelatorTminVary");
    bool correlatedfit_hollow=false;
    if (xml_child_tag_count(xmlp,"CorrelatedFitSymbolHollow")>0) correlatedfit_hollow=true;
    bool uncorrelatedfit_hollow=false;
    if (xml_child_tag_count(xmlp,"UncorrelatedFitSymbolHollow")>0) uncorrelatedfit_hollow=true;
    vector<XYDYDYPoint> goodcorrelatedfits,gooduncorrelatedfits,badcorrelatedfits,baduncorrelatedfits;
    for (uint tmin=tminfirst;tmin<=tminlast;++tmin){
       xmltf.seek_unique("MinimumTimeSeparation");
       xmltf.seek_next_node();       
       xmltf.set_text_content(make_string(tmin)); 
       try{
       RealTemporalCorrelatorFit RTC(xmltf,*m_obs,taskcount);
       CorrelatorInfo corr(RTC.m_op,RTC.m_op);
       if (corrname=="standard") corrname=getCorrelatorStandardName(corr);
       const vector<uint>& tvalues=RTC.getTvalues();
       if (find(tvalues.begin(),tvalues.end(),tmin)==tvalues.end()) continue;
       int dof = tvalues.size() - RTC.m_model_ptr->getNumberOfParams();
       if (dof < 1) continue;
       const vector<MCObsInfo>& fitparam_infos=RTC.getFitParamInfos();
       for (uint k=0;k<fitparam_infos.size();++k)
          m_obs->eraseSamplings(fitparam_infos[k]);
       XMLHandler xmlof; RTC.output(xmlof);
       xmlof.rename_tag("TemporalCorrelatorInteractionRatioTminVaryFit");
       xmlout.put_child(xmlof);
       double chisq_dof,qual;
       doChiSquareFitting(RTC,mz_info,chisq_dof,qual,bestfit_params,xmlout);
       TCorrFitInfo fitinfo;
       uint meff_tstep=1; bool showapproach=false;
       RTC.m_model_ptr->setFitInfo(RTC.m_fitparam_info,bestfit_params,tmin,tmax,
                                   showapproach,meff_tstep,chisq_dof,qual,fitinfo);
       MCObsInfo energy_key=fitinfo.energy_key;
       if (scattering_particles.size()>0){
          if (aniso_obsinfo.isVacuum()) // no anisotropy
            doReconstructEnergyBySamplings(*m_obs,energy_key,scattering_particles,energy_key);
          else
            doReconstructEnergyBySamplings(*m_obs,energy_key,aniso_obsinfo,scattering_particles,energy_key);}

       bool correlated=false;
       if (!chosen_fit_info.isVacuum()){
          MCObsInfo diff_obs;
          doCorrelatedDifferenceBySamplings(*m_obs,chosen_fit_info,energy_key,diff_obs);
          MCEstimate diff_est=m_obs->getEstimate(diff_obs);
          double diff_val=diff_est.getFullEstimate();
          double diff_up,diff_down;
          if (diff_est.isJackknifeMode())
             diff_up=diff_down=correlatedthreshold*diff_est.getSymmetricError();
          else{
             diff_up=correlatedthreshold*(diff_est.getUpperConfLimit()-diff_val);
             diff_down=correlatedthreshold*(diff_val-diff_est.getLowerConfLimit());}

          double upper_limit=diff_up+diff_val;
          double lower_limit=diff_val-diff_down;
          correlated = upper_limit >= 0. && lower_limit <= 0.;}

       MCEstimate energy=m_obs->getEstimate(energy_key);
       double y=energy.getFullEstimate();
       double dyup,dydn;
       if (energy.isJackknifeMode()) 
          dyup=dydn=energy.getSymmetricError();
       else{
          dyup=energy.getUpperConfLimit()-y;
          dydn=y-energy.getLowerConfLimit();}
       if (qual>=0.1 && correlated) goodcorrelatedfits.push_back(XYDYDYPoint(tmin,y,dyup,dydn));
       else if (qual>=0.1 && !correlated) gooduncorrelatedfits.push_back(XYDYDYPoint(tmin,y,dyup,dydn));
       else if (qual<0.1 && correlated) badcorrelatedfits.push_back(XYDYDYPoint(tmin,y,dyup,dydn));
       else baduncorrelatedfits.push_back(XYDYDYPoint(tmin,y,dyup,dydn));}
       catch(const std::exception& errmsg){
          xmlout.put_child("Error",string("DoFit within type TemporalCorrelatorInteractionRatioTminVary encountered an error: ")
                 +string(errmsg.what()));
       }}
    XMLHandler xmlplog("TminPlot");
    xmlplog.put_child("PlotFile",plotfile);
    xmlplog.put_child("QualityThreshold",make_string(qualthreshold));
    xmlplog.put_child("CorrelatedThreshold",make_string(correlatedthreshold));
    xmlplog.put_child("NumberOfGoodCorrelatedFitPoints",make_string(goodcorrelatedfits.size()));
    xmlplog.put_child("NumberOfGoodUncorrelatedFitPoints",make_string(gooduncorrelatedfits.size()));
    xmlplog.put_child("NumberOfBadCorrelatedFitPoints",make_string(badcorrelatedfits.size()));
    xmlplog.put_child("NumberOfBadUncorrelatedFitPoints",make_string(baduncorrelatedfits.size()));
    xmlout.put_child(xmlplog);

    XYDYDYPoint chosen_fit(0,0,0,0);
    if (!chosen_fit_info.isVacuum()){
       MCEstimate chosen_fit_estimate=m_obs->getEstimate(chosen_fit_info);
       double y=chosen_fit_estimate.getFullEstimate();
       double dyup,dydn;
       if (chosen_fit_estimate.isJackknifeMode()) 
          dyup=dydn=chosen_fit_estimate.getSymmetricError();
       else{
          dyup=chosen_fit_estimate.getUpperConfLimit()-y;
          dydn=y-chosen_fit_estimate.getLowerConfLimit();}
       chosen_fit = XYDYDYPoint(1,y,dyup,dydn);}
    createTMinPlot(goodcorrelatedfits,gooduncorrelatedfits,badcorrelatedfits,baduncorrelatedfits,
                   corrname,plotfile,symbol,goodfitcolor,badfitcolor,correlatedfit_hollow,
                   uncorrelatedfit_hollow,chosen_fit);}
    catch(const std::exception& errmsg){
       xmlout.put_child("Error",string("DoFit with type TemporalCorrelatorTminVary encountered an error: ")
               +string(errmsg.what()));
    }}


 else if (fittype=="AnisotropyFromDispersion"){
    try{
    XMLHandler xmlf(xmltask,"AnisotropyFromDispersionFit");
    AnisotropyFromDispersionFit AFD(xmlf,*m_obs,taskcount);
    XMLHandler xmlof; AFD.output(xmlof);
    xmlout.put_child(xmlof);
    double chisq_dof,qual;
    doChiSquareFitting(AFD,mz_info,chisq_dof,qual,
                       bestfit_params,xmlout);

         // fit done, now make plot if requested
    if (xmlf.count_among_children("DoPlot")!=1) return;
    XMLHandler xmlp(xmlf,"DoPlot");
    string plotfile;
    xmlreadifchild(xmlp,"PlotFile",plotfile);
    if (tidyString(plotfile).empty()){
       xmlout.put_child("Warning","No plot file but asked for plot!");
       return;}
    string symbolcolor("blue"),symboltype("circle");
    xmlreadifchild(xmlp,"SymbolColor",symbolcolor);
    xmlreadifchild(xmlp,"SymbolType",symboltype);
    string fitgood;
    xmlreadifchild(xmlp,"Goodness",fitgood);
    char goodtype='N';
    double goodness=qual;
    if (fitgood=="qual"){
       goodtype='Q'; }
    else if (fitgood=="chisq"){
       goodtype='X'; goodness=chisq_dof;}
    MCEstimate xiest=m_obs->getEstimate(AFD.getAnisotropyKey());
         // do some XML output
    string particlename;
    xmlreadifchild(xmlp,"ParticleName",particlename);
    xmlout.put_child("PlotFile",plotfile);

    vector<XYDYPoint> Esq(AFD.m_nobs);
    vector<XYPoint> upperfit(2), lowerfit(2);
    uint kmin=0, kmax=0;
    for (uint k=0;k<AFD.m_nobs;k++){
       MCEstimate est=m_obs->getEstimate(AFD.m_obs_info[k]);
       Esq[k].xval=AFD.m_imomsq[k];
       Esq[k].yval=est.getFullEstimate();
       Esq[k].yerr=est.getSymmetricError();
       if (Esq[k].xval<Esq[kmin].xval) kmin=k;
       if (Esq[k].xval>Esq[kmax].xval) kmax=k;}
    MCObsInfo randtemp("RandomTemporary",0);
    doAnisoDispersionBySamplings(*m_obs,AFD.getAnisotropyKey(),AFD.getRestMassSquaredKey(), 
                            AFD.m_momsq_quantum*AFD.m_imomsq[kmin],randtemp);
    MCEstimate fit1=m_obs->getEstimate(randtemp);
    upperfit[0].xval=AFD.m_imomsq[kmin];
    upperfit[0].yval=fit1.getFullEstimate()+fit1.getSymmetricError();
    lowerfit[0].xval=AFD.m_imomsq[kmin];
    lowerfit[0].yval=fit1.getFullEstimate()-fit1.getSymmetricError();
    m_obs->eraseSamplings(randtemp);
    doAnisoDispersionBySamplings(*m_obs,AFD.getAnisotropyKey(),AFD.getRestMassSquaredKey(), 
                            AFD.m_momsq_quantum*AFD.m_imomsq[kmax],randtemp);
    MCEstimate fit2=m_obs->getEstimate(randtemp);
    upperfit[1].xval=AFD.m_imomsq[kmax];
    upperfit[1].yval=fit2.getFullEstimate()+fit2.getSymmetricError();
    lowerfit[1].xval=AFD.m_imomsq[kmax];
    lowerfit[1].yval=fit2.getFullEstimate()-fit2.getSymmetricError();
    m_obs->eraseSamplings(randtemp);

    createAnisoEnergyDispersionPlot(Esq,xiest.getFullEstimate(),xiest.getSymmetricError(),
                               goodtype,goodness,particlename,lowerfit,upperfit,
                               plotfile,symboltype,symbolcolor);
    }
    catch(const std::exception& errmsg){
       xmlout.put_child("Error",string("DoFit with type AnisotropyFromDispersion encountered an error: ")
               +string(errmsg.what()));
    }}

 else if (fittype=="Dispersion"){
    try{
    XMLHandler xmlf(xmltask,"DispersionFit");
    DispersionFit DF(xmlf,*m_obs,taskcount);
    XMLHandler xmlof; DF.output(xmlof);
    xmlout.put_child(xmlof);
    double chisq_dof,qual;
    doChiSquareFitting(DF,mz_info,chisq_dof,qual,
                       bestfit_params,xmlout);

         // fit done, now make plot if requested
    if (xmlf.count_among_children("DoPlot")!=1) return;
    XMLHandler xmlp(xmlf,"DoPlot");
    string plotfile;
    xmlreadifchild(xmlp,"PlotFile",plotfile);
    if (tidyString(plotfile).empty()){
       xmlout.put_child("Warning","No plot file but asked for plot!");
       return;}
    string symbolcolor("blue"),symboltype("circle");
    xmlreadifchild(xmlp,"SymbolColor",symbolcolor);
    xmlreadifchild(xmlp,"SymbolType",symboltype);
    string fitgood;
    xmlreadifchild(xmlp,"Goodness",fitgood);
    char goodtype='N';
    double goodness=qual;
    if (fitgood=="qual"){
       goodtype='Q'; }
    else if (fitgood=="chisq"){
       goodtype='X'; goodness=chisq_dof;}
    MCEstimate cest=m_obs->getEstimate(DF.getCoefficientKey());
         // do some XML output
    string particlename;
    xmlreadifchild(xmlp,"ParticleName",particlename);
    xmlout.put_child("PlotFile",plotfile);

    vector<XYDYPoint> Esq(DF.m_nobs);
    vector<XYPoint> upperfit(2), lowerfit(2);
    uint kmin=0, kmax=0;
    for (uint k=0;k<DF.m_nobs;k++){
       MCEstimate est=m_obs->getEstimate(DF.m_obs_info[k]);
       Esq[k].xval=DF.m_imomsq[k];
       Esq[k].yval=est.getFullEstimate();
       Esq[k].yerr=est.getSymmetricError();
       if (Esq[k].xval<Esq[kmin].xval) kmin=k;
       if (Esq[k].xval>Esq[kmax].xval) kmax=k;}
    MCObsInfo randtemp("RandomTemporary",0);
    doCoeffDispersionBySamplings(*m_obs,DF.getCoefficientKey(),DF.getRestMassSquaredKey(), 
                            DF.m_momsq_quantum*DF.m_imomsq[kmin],randtemp);
    MCEstimate fit1=m_obs->getEstimate(randtemp);
    upperfit[0].xval=DF.m_imomsq[kmin];
    upperfit[0].yval=fit1.getFullEstimate()+fit1.getSymmetricError();
    lowerfit[0].xval=DF.m_imomsq[kmin];
    lowerfit[0].yval=fit1.getFullEstimate()-fit1.getSymmetricError();
    m_obs->eraseSamplings(randtemp);
    doCoeffDispersionBySamplings(*m_obs,DF.getCoefficientKey(),DF.getRestMassSquaredKey(), 
                            DF.m_momsq_quantum*DF.m_imomsq[kmax],randtemp);
    MCEstimate fit2=m_obs->getEstimate(randtemp);
    upperfit[1].xval=DF.m_imomsq[kmax];
    upperfit[1].yval=fit2.getFullEstimate()+fit2.getSymmetricError();
    lowerfit[1].xval=DF.m_imomsq[kmax];
    lowerfit[1].yval=fit2.getFullEstimate()-fit2.getSymmetricError();
    m_obs->eraseSamplings(randtemp);

    createCoeffEnergyDispersionPlot(Esq,cest.getFullEstimate(),cest.getSymmetricError(),
                               goodtype,goodness,particlename,lowerfit,upperfit,
                               plotfile,symboltype,symbolcolor);
    }
    catch(const std::exception& errmsg){
       xmlout.put_child("Error",string("DoFit with type Dispersion encountered an error: ")
               +string(errmsg.what()));
    }}

  /*
 else if (fittype=="LatticeDispersionRelation"){
    try{
    XMLHandler xmlf(xmltask,"LatticeDispersionRelationFit");
    LatticeDispersionFit LDF(xmlf,*m_obs,taskcount);
    XMLHandler xmlof; LDF.output(xmlof);
    xmlout.put_child(xmlof);
    double chisq_dof,qual;
    doChiSquareFitting(LDF,mz_info,chisq_dof,qual,
                       bestfit_params,xmlout);

         // fit done, now make plot if requested
    if (xmlf.count_among_children("DoPlot")!=1) return;
    XMLHandler xmlp(xmlf,"DoPlot");
    string plotfile;
    xmlreadifchild(xmlp,"PlotFile",plotfile);
    if (tidyString(plotfile).empty()){
       xmlout.put_child("Warning","No plot file but asked for plot!");
       return;}
    string symbolcolor("blue"),symboltype("circle");
    xmlreadifchild(xmlp,"SymbolColor",symbolcolor);
    xmlreadifchild(xmlp,"SymbolType",symboltype);
    string fitgood;
    xmlreadifchild(xmlp,"Goodness",fitgood);
    char goodtype='N';
    double goodness=qual;
    if (fitgood=="qual"){
       goodtype='Q'; }
    else if (fitgood=="chisq"){
       goodtype='X'; goodness=chisq_dof;}
    MCEstimate xiest=m_obs->getEstimate(AFD.getAnisotropyKey());
         // do some XML output
    string particlename;
    xmlreadifchild(xmlp,"ParticleName",particlename);
    xmlout.put_child("PlotFile",plotfile);

    vector<XYDYPoint> Esq(AFD.m_nobs);
    vector<XYPoint> upperfit(2), lowerfit(2);
    uint kmin=0, kmax=0;
    for (uint k=0;k<AFD.m_nobs;k++){
       MCEstimate est=m_obs->getEstimate(AFD.m_obs_info[k]);
       Esq[k].xval=AFD.m_imomsq[k];
       Esq[k].yval=est.getFullEstimate();
       Esq[k].yerr=est.getSymmetricError();
       if (Esq[k].xval<Esq[kmin].xval) kmin=k;
       if (Esq[k].xval>Esq[kmax].xval) kmax=k;}
    MCObsInfo randtemp("RandomTemporary",0);
    doDispersionBySamplings(*m_obs,AFD.getAnisotropyKey(),AFD.getRestMassSquaredKey(), 
                            AFD.m_momsq_quantum*AFD.m_imomsq[kmin],randtemp);
    MCEstimate fit1=m_obs->getEstimate(randtemp);
    upperfit[0].xval=AFD.m_imomsq[kmin];
    upperfit[0].yval=fit1.getFullEstimate()+fit1.getSymmetricError();
    lowerfit[0].xval=AFD.m_imomsq[kmin];
    lowerfit[0].yval=fit1.getFullEstimate()-fit1.getSymmetricError();
    m_obs->eraseSamplings(randtemp);
    doDispersionBySamplings(*m_obs,AFD.getAnisotropyKey(),AFD.getRestMassSquaredKey(), 
                            AFD.m_momsq_quantum*AFD.m_imomsq[kmax],randtemp);
    MCEstimate fit2=m_obs->getEstimate(randtemp);
    upperfit[1].xval=AFD.m_imomsq[kmax];
    upperfit[1].yval=fit2.getFullEstimate()+fit2.getSymmetricError();
    lowerfit[1].xval=AFD.m_imomsq[kmax];
    lowerfit[1].yval=fit2.getFullEstimate()-fit2.getSymmetricError();
    m_obs->eraseSamplings(randtemp);

    createEnergyDispersionPlot(Esq,xiest.getFullEstimate(),xiest.getSymmetricError(),
                               goodtype,goodness,particlename,lowerfit,upperfit,
                               plotfile,symboltype,symbolcolor);
    }
    catch(const std::exception& errmsg){
       xmlout.put_child("Error",string("DoFit with type AnisotropyFromDispersion encountered an error: ")
               +string(errmsg.what()));
    }}
    */


=======

         // fit done, now evaluate energy ratio
    TCorrFitInfo fitinfo1, fitinfo2;
    int nparam1=RTC.m_model1_ptr->getNumberOfParams();
    vector<MCObsInfo> fitparam1_info(RTC.m_fitparam_info.begin(),RTC.m_fitparam_info.begin()+nparam1);
    vector<MCObsInfo> fitparam2_info(RTC.m_fitparam_info.begin()+nparam1,RTC.m_fitparam_info.end());
    vector<MCEstimate> bestfitparam1(bestfit_params.begin(),bestfit_params.begin()+nparam1);
    vector<MCEstimate> bestfitparam2(bestfit_params.begin()+nparam1,bestfit_params.end());
    RTC.m_model1_ptr->setFitInfo(fitparam1_info,bestfitparam1,RTC.getTmin1(),RTC.getTmax1(),
                                 false,1,chisq_dof,qual,fitinfo1);
    RTC.m_model2_ptr->setFitInfo(fitparam2_info,bestfitparam2,RTC.getTmin2(),RTC.getTmax2(),
                                 false,1,chisq_dof,qual,fitinfo2);
    for (m_obs->setSamplingBegin();!m_obs->isSamplingEnd();m_obs->setSamplingNext()){
       double ratiovalue=m_obs->getCurrentSamplingValue(fitinfo1.energy_key)
                        /m_obs->getCurrentSamplingValue(fitinfo2.energy_key);
       m_obs->putCurrentSamplingValue(RTC.m_energyratio,ratiovalue);}
    MCEstimate ratioest=m_obs->getEstimate(RTC.m_energyratio);
    XMLHandler xmlrat("EnergyRatioFitResult");
    XMLHandler xmlrr;
    ratioest.output(xmlrr); xmlrat.put_child(xmlrr);
    xmlout.put_child(xmlrat);
    
       // do the plot if requested for correlator 1
    if (xmlf.count_among_children("DoEffectiveEnergyPlot")!=1) return;
    XMLHandler xmlp(xmlf,"DoEffectiveEnergyPlot");
    string plotfile;
    xmlreadifchild(xmlp,"PlotFile",plotfile);
    if (tidyString(plotfile).empty()){
       xmlout.put_child("Warning","No plot file but asked for plot!");
       return;}
    string symbolcolor("blue"),symboltype("circle");
    xmlreadifchild(xmlp,"SymbolColor",symbolcolor);
    xmlreadifchild(xmlp,"SymbolType",symboltype);
    string fitgood;
    xmlreadifchild(xmlp,"Goodness",fitgood);
    char goodtype='N';
    double goodness=qual;
    if (fitgood=="qual"){
       goodtype='Q'; }
    else if (fitgood=="chisq"){
       goodtype='X'; goodness=chisq_dof;}
    bool showapproach=(xml_child_tag_count(xmlp,"ShowApproach")>0);
    string corrname;
    xmlreadifchild(xmlp,"CorrName",corrname);
    uint step=1;
    if (xmlreadifchild(xmlp,"TimeStep",step)){
       if ((step<1)||(step>getLatticeTimeExtent()/4)){
          xmlout.put_child("PlotError","Bad effective energy time step");
          return;}}
    CorrelatorInfo corr(RTC.m_op1,RTC.m_op1);
    if (corrname=="standard") corrname=getCorrelatorStandardName(corr);
    bool hermitian=true;
    bool subvev=RTC.m_subt_vev1;
    uint efftype=RTC.m_model1_ptr->getEffMassType();
    double subt_const=0.0;
   // if (efftype>1){    // subtract fit constant
   //    efftype-=2;     // efftypes 2 and 3 remove constant, but noisy
   //    subt_const=bestfit_params[bestfit_params.size()-1].getFullEstimate();}
    SamplingMode mode=m_obs->getCurrentSamplingMode();

    map<double,MCEstimate> results;
    getEffectiveEnergy(m_obs,corr,hermitian,subvev,RealPart,mode,step, 
                       efftype,results,subt_const);
    if (results.empty()){
       xmlout.put_child("PlotError","No effective energy estimates could be obtained");
       return;}
         // do some XML output
    xmlout.put_child("PlotFile",plotfile);
    XMLHandler xmlef;
    xmlef.set_root("EffectiveEnergy");
    xmlef.put_child("TimeStep",make_string(step));
    if (efftype==0) xmlef.put_child("EffEnergyType","TimeForward");
    else if (efftype==1) xmlef.put_child("EffEnergyType","TimeSymmetric");
    else if (efftype==2) xmlef.put_child("EffEnergyType","TimeForwardPlusConst");
    else if (efftype==3) xmlef.put_child("EffEnergyType","TimeSymmetricPlusConst");
    xmlef.seek_root();
    xmlef.seek_first_child();
    for (map<double,MCEstimate>::const_iterator rt=results.begin();rt!=results.end();rt++){
       XMLHandler xmlr("Estimate");
       xmlr.put_child("TimeSeparation",make_string(rt->first));
       xmlr.put_child("MeanValue",make_string((rt->second).getFullEstimate()));
       xmlr.put_child("SymmError",make_string((rt->second).getSymmetricError()));
       xmlef.put_sibling(xmlr);}
    xmlout.put_child(xmlef);
           // now prepare the plot
    //double maxrelerror=0.0;
    /* TODO: probably should change this
    if (xmlreadifchild(xmlp,"MaxRelativeErrorToPlot",maxrelerror)){
       map<double,MCEstimate> raw(results);
       results.clear();
       for (map<double,MCEstimate>::const_iterator it=raw.begin();it!=raw.end();it++)
          if ((it->second).getRelativeError()<std::abs(maxrelerror)) results.insert(*it);}
    */

    vector<XYDYPoint> meffvals(results.size());
    uint k=0;
    for (map<double,MCEstimate>::const_iterator rt=results.begin();rt!=results.end();rt++,k++){
       meffvals[k]=XYDYPoint(rt->first, (rt->second).getFullEstimate(),
                            (rt->second).getSymmetricError());}

    RTC.m_model1_ptr->setFitInfo(fitparam1_info,bestfitparam1,RTC.getTmin1(),RTC.getTmax1(),
                                 showapproach,step,chisq_dof,qual,fitinfo1);

    createEffEnergyPlotWithFitAndEnergyRatio(meffvals,RealPart,fitinfo1,
                               ratioest.getFullEstimate(),ratioest.getSymmetricError(),
                               goodtype,goodness,corrname,
                               plotfile,symboltype,symbolcolor);
    }
    catch(const std::exception& errmsg){
       xmlout.put_child("Error",string("DoFit with type TwoTemporalCorrelator encountered an error: ")
               +string(errmsg.what()));
    }}


 else if (fittype=="TemporalCorrelatorTminVary"){
    try{
    XMLHandler xmlf(xmltask,"TemporalCorrelatorTminVaryFit");
    uint tminfirst,tminlast,tmax;
    xmlread(xmlf,"TminFirst",tminfirst,"TemporalCorrelatorTminVary");
    xmlread(xmlf,"TminLast",tminlast,"TemporalCorrelatorTminVary");
    xmlread(xmlf,"Tmax",tmax,"TemporalCorrelatorTminVary");
    XMLHandler xmltf(xmlf,XMLHandler::subtree_copy);
    xmltf.rename_tag("TemporalCorrelatorFit");
    xmltf.put_child("MaximumTimeSeparation",make_string(tmax));
    xmltf.put_child("MinimumTimeSeparation",make_string(tminfirst));

    list<pair<MCObsInfo,double> > scattering_particles;
    MCObsInfo aniso_obsinfo;
    if (xmltask.count_among_children("DoEnergyDifference")==1){
       XMLHandler xmled(xmltask,"DoEnergyDifference");
       uint num_spatial_sites=0;
       xmlread(xmled,"SpatialExtentNumSites",num_spatial_sites,"TemporalCorrelatorTminVary");
       double m_momsq_quantum=6.2831853071795864770/double(num_spatial_sites);
       m_momsq_quantum*=m_momsq_quantum;
       if (xmled.count_to_among_children("Anisotropy")==1){
         XMLHandler xmlani(xmled,"Anisotropy");
         string name;
         xmlread(xmlani,"Name",name,"Anisotropy");
         int index=0;
         xmlreadifchild(xmlani,"IDIndex",index);
         aniso_obsinfo = MCObsInfo(name,index);}
       list<XMLHandler> scattering_xml=xmled.find_among_children("ScatteringParticleEnergyFit");
       for (list<XMLHandler>::iterator st=scattering_xml.begin();st!=scattering_xml.end();++st){
          uint psq;
          xmlread(*st,"IntMomSquared",psq,"ScatteringParticleEnergyFit");
          double psqfactor=psq*m_momsq_quantum;
          string name;
          xmlread(*st,"Name",name,"ScatteringParticleEnergyFit");
          int index=0;
          xmlreadifchild(*st,"IDIndex",index);
          scattering_particles.push_back(make_pair(MCObsInfo(name,index),psqfactor));}}

    MCObsInfo chosen_fit_info;
    if (xmltask.count_among_children("ChosenFitInfo")==1){
       XMLHandler xmlchosen(xmltask,"ChosenFitInfo");
       string name;
       xmlread(xmlchosen,"Name",name,"ChosenFitInfo");
       int index=0;
       xmlreadifchild(xmlchosen,"IDIndex",index);
       chosen_fit_info = MCObsInfo(name,index);}

    XMLHandler xmlp(xmltask,"PlotInfo");
    string plotfile;
    xmlread(xmlp,"PlotFile",plotfile,"TemporalCorrelatorTminVary");
    if (plotfile.empty()) throw(std::invalid_argument("Must have plot file name"));
    string corrname("standard");
    xmlreadif(xmlp,"CorrName",corrname,"TemporalCorrelatorTminVary");
    string symbol("circle");
    xmlreadif(xmlp,"SymbolType",symbol,"TemporalCorrelatorTminVary");
    double qualthreshold=0.1;
    xmlreadif(xmlp,"QualityThreshold",qualthreshold,"TemporalCorrelatorTminVary");
    string goodfitcolor("blue");
    xmlreadif(xmlp,"GoodFitSymbolColor",goodfitcolor,"TemporalCorrelatorTminVary");
    string badfitcolor("red");
    xmlreadif(xmlp,"BadFitSymbolColor",badfitcolor,"TemporalCorrelatorTminVary");
    double correlatedthreshold=1.0;
    xmlreadif(xmlp,"CorrelatedThreshold",correlatedthreshold,"TemporalCorrelatorTminVary");
    bool correlatedfit_hollow=false;
    if (xml_child_tag_count(xmlp,"CorrelatedFitSymbolHollow")>0) correlatedfit_hollow=true;
    bool uncorrelatedfit_hollow=false;
    if (xml_child_tag_count(xmlp,"UncorrelatedFitSymbolHollow")>0) uncorrelatedfit_hollow=true;
    vector<XYDYDYPoint> goodcorrelatedfits,gooduncorrelatedfits,badcorrelatedfits,baduncorrelatedfits;
    for (uint tmin=tminfirst;tmin<=tminlast;++tmin){
       xmltf.seek_unique("MinimumTimeSeparation");
       xmltf.seek_next_node();       
       xmltf.set_text_content(make_string(tmin)); 
       try{
       RealTemporalCorrelatorFit RTC(xmltf,*m_obs,taskcount);
       CorrelatorInfo corr(RTC.m_op,RTC.m_op);
       if (corrname=="standard") corrname=getCorrelatorStandardName(corr);
       const vector<uint>& tvalues=RTC.getTvalues();
       if (find(tvalues.begin(),tvalues.end(),tmin)==tvalues.end()) continue;
       int dof = tvalues.size() - RTC.m_model_ptr->getNumberOfParams();
       if (dof < 1) continue;
       const vector<MCObsInfo>& fitparam_infos=RTC.getFitParamInfos();
       for (uint k=0;k<fitparam_infos.size();++k)
          m_obs->eraseSamplings(fitparam_infos[k]);
       XMLHandler xmlof; RTC.output(xmlof);
       xmlof.rename_tag("TemporalCorrelatorTminVaryFit");
       xmlout.put_child(xmlof);
       double chisq_dof,qual;
       doChiSquareFitting(RTC,mz_info,chisq_dof,qual,bestfit_params,xmlout);
       TCorrFitInfo fitinfo;
       uint meff_tstep=1; bool showapproach=false;
       RTC.m_model_ptr->setFitInfo(RTC.m_fitparam_info,bestfit_params,tmin,tmax,
                                   showapproach,meff_tstep,chisq_dof,qual,fitinfo);
       MCObsInfo energy_key=fitinfo.energy_key;
       if (scattering_particles.size()>0){
          if (aniso_obsinfo.isVacuum()) // no anisotropy
            doEnergyDifferenceBySamplings(*m_obs,energy_key,scattering_particles,energy_key);
          else
            doEnergyDifferenceBySamplings(*m_obs,energy_key,aniso_obsinfo,scattering_particles,energy_key);}

       bool correlated=false;
       if (!chosen_fit_info.isVacuum()){
          MCObsInfo diff_obs;
          doCorrelatedDifferenceBySamplings(*m_obs,chosen_fit_info,energy_key,diff_obs);
          MCEstimate diff_est=m_obs->getEstimate(diff_obs);
          double diff_val=diff_est.getFullEstimate();
          double diff_up,diff_down;
          if (diff_est.isJackknifeMode())
             diff_up=diff_down=correlatedthreshold*diff_est.getSymmetricError();
          else{
             diff_up=correlatedthreshold*(diff_est.getUpperConfLimit()-diff_val);
             diff_down=correlatedthreshold*(diff_val-diff_est.getLowerConfLimit());}

          double upper_limit=diff_up+diff_val;
          double lower_limit=diff_val-diff_down;
          correlated = upper_limit >= 0. && lower_limit <= 0.;}

       MCEstimate energy=m_obs->getEstimate(energy_key);
       double y=energy.getFullEstimate();
       double dyup,dydn;
       if (energy.isJackknifeMode()) 
          dyup=dydn=energy.getSymmetricError();
       else{
          dyup=energy.getUpperConfLimit()-y;
          dydn=y-energy.getLowerConfLimit();}
       if (qual>=0.1 && correlated) goodcorrelatedfits.push_back(XYDYDYPoint(tmin,y,dyup,dydn));
       else if (qual>=0.1 && !correlated) gooduncorrelatedfits.push_back(XYDYDYPoint(tmin,y,dyup,dydn));
       else if (qual<0.1 && correlated) badcorrelatedfits.push_back(XYDYDYPoint(tmin,y,dyup,dydn));
       else baduncorrelatedfits.push_back(XYDYDYPoint(tmin,y,dyup,dydn));}
       catch(const std::exception& errmsg){
          xmlout.put_child("Error",string("DoFit within type TemporalCorrelatorTminVary encountered an error: ")
                 +string(errmsg.what()));
       }}
    XMLHandler xmlplog("TminPlot");
    xmlplog.put_child("PlotFile",plotfile);
    xmlplog.put_child("QualityThreshold",make_string(qualthreshold));
    xmlplog.put_child("CorrelatedThreshold",make_string(correlatedthreshold));
    xmlplog.put_child("NumberOfGoodCorrelatedFitPoints",make_string(goodcorrelatedfits.size()));
    xmlplog.put_child("NumberOfGoodUncorrelatedFitPoints",make_string(gooduncorrelatedfits.size()));
    xmlplog.put_child("NumberOfBadCorrelatedFitPoints",make_string(badcorrelatedfits.size()));
    xmlplog.put_child("NumberOfBadUncorrelatedFitPoints",make_string(baduncorrelatedfits.size()));
    xmlout.put_child(xmlplog);

    XYDYDYPoint chosen_fit(0,0,0,0);
    if (!chosen_fit_info.isVacuum()){
       MCEstimate chosen_fit_estimate=m_obs->getEstimate(chosen_fit_info);
       double y=chosen_fit_estimate.getFullEstimate();
       double dyup,dydn;
       if (chosen_fit_estimate.isJackknifeMode()) 
          dyup=dydn=chosen_fit_estimate.getSymmetricError();
       else{
          dyup=chosen_fit_estimate.getUpperConfLimit()-y;
          dydn=y-chosen_fit_estimate.getLowerConfLimit();}
       chosen_fit = XYDYDYPoint(1,y,dyup,dydn);}
    createTMinPlot(goodcorrelatedfits,gooduncorrelatedfits,badcorrelatedfits,baduncorrelatedfits,
                   corrname,plotfile,symbol,goodfitcolor,badfitcolor,correlatedfit_hollow,
                   uncorrelatedfit_hollow,chosen_fit);}
    catch(const std::exception& errmsg){
       xmlout.put_child("Error",string("DoFit with type TemporalCorrelatorTminVary encountered an error: ")
               +string(errmsg.what()));
    }}

 else if (fittype=="LogTemporalCorrelatorTminVary"){
    try{
    XMLHandler xmlf(xmltask,"LogTemporalCorrelatorTminVaryFit");
    uint tminfirst,tminlast,tmax;
    xmlread(xmlf,"TminFirst",tminfirst,"LogTemporalCorrelatorTminVary");
    xmlread(xmlf,"TminLast",tminlast,"LogTemporalCorrelatorTminVary");
    xmlread(xmlf,"Tmax",tmax,"LogTemporalCorrelatorTminVary");
    XMLHandler xmltf(xmlf,XMLHandler::subtree_copy);
    xmltf.rename_tag("LogTemporalCorrelatorFit");
    xmltf.put_child("MaximumTimeSeparation",make_string(tmax));
    xmltf.put_child("MinimumTimeSeparation",make_string(tminfirst));

    list<pair<MCObsInfo,double> > scattering_particles;
    MCObsInfo aniso_obsinfo;
    if (xmltask.count_among_children("DoEnergyDifference")==1){
       XMLHandler xmled(xmltask,"DoEnergyDifference");
       uint num_spatial_sites=0;
       xmlread(xmled,"SpatialExtentNumSites",num_spatial_sites,"TemporalCorrelatorTminVary");
       double m_momsq_quantum=6.2831853071795864770/double(num_spatial_sites);
       m_momsq_quantum*=m_momsq_quantum;
       if (xmled.count_to_among_children("Anisotropy")==1){
         XMLHandler xmlani(xmled,"Anisotropy");
         string name;
         xmlread(xmlani,"Name",name,"Anisotropy");
         int index=0;
         xmlreadifchild(xmlani,"IDIndex",index);
         aniso_obsinfo = MCObsInfo(name,index);}
       list<XMLHandler> scattering_xml=xmled.find_among_children("ScatteringParticleEnergyFit");
       for (list<XMLHandler>::iterator st=scattering_xml.begin();st!=scattering_xml.end();++st){
          uint psq;
          xmlread(*st,"IntMomSquared",psq,"ScatteringParticleEnergyFit");
          double psqfactor=psq*m_momsq_quantum;
          string name;
          xmlread(*st,"Name",name,"ScatteringParticleEnergyFit");
          int index=0;
          xmlreadifchild(*st,"IDIndex",index);
          scattering_particles.push_back(make_pair(MCObsInfo(name,index),psqfactor));}}

    MCObsInfo chosen_fit_info;
    if (xmltask.count_among_children("ChosenFitInfo")==1){
       XMLHandler xmlchosen(xmltask,"ChosenFitInfo");
       string name;
       xmlread(xmlchosen,"Name",name,"ChosenFitInfo");
       int index=0;
       xmlreadifchild(xmlchosen,"IDIndex",index);
       chosen_fit_info = MCObsInfo(name,index);}

    XMLHandler xmlp(xmltask,"PlotInfo");
    string plotfile;
    xmlread(xmlp,"PlotFile",plotfile,"LogTemporalCorrelatorTminVary");
    if (plotfile.empty()) throw(std::invalid_argument("Must have plot file name"));
    string corrname("standard");
    xmlreadif(xmlp,"CorrName",corrname,"LogTemporalCorrelatorTminVary");
    string symbol("circle");
    xmlreadif(xmlp,"SymbolType",symbol,"LogTemporalCorrelatorTminVary");
    double qualthreshold=0.1;
    xmlreadif(xmlp,"QualityThreshold",qualthreshold,"LogTemporalCorrelatorTminVary");
    string goodfitcolor("blue");
    xmlreadif(xmlp,"GoodFitSymbolColor",goodfitcolor,"LogTemporalCorrelatorTminVary");
    string badfitcolor("red");
    xmlreadif(xmlp,"BadFitSymbolColor",badfitcolor,"LogTemporalCorrelatorTminVary");
    double correlatedthreshold=1.0;
    xmlreadif(xmlp,"CorrelatedThreshold",correlatedthreshold,"TemporalCorrelatorTminVary");
    bool correlatedfit_hollow=false;
    if (xml_child_tag_count(xmlp,"CorrelatedFitSymbolHollow")>0) correlatedfit_hollow=true;
    bool uncorrelatedfit_hollow=false;
    if (xml_child_tag_count(xmlp,"UncorrelatedFitSymbolHollow")>0) uncorrelatedfit_hollow=true;
    vector<XYDYDYPoint> goodcorrelatedfits,gooduncorrelatedfits,badcorrelatedfits,baduncorrelatedfits;
    for (uint tmin=tminfirst;tmin<=tminlast;++tmin){
       xmltf.seek_unique("MinimumTimeSeparation");
       xmltf.seek_next_node();       
       xmltf.set_text_content(make_string(tmin)); 
       try{
       LogRealTemporalCorrelatorFit RTC(xmltf,*m_obs,taskcount);
       CorrelatorInfo corr(RTC.m_op,RTC.m_op);
       if (corrname=="standard") corrname=getCorrelatorStandardName(corr);
       const vector<uint>& tvalues=RTC.getTvalues();
       if (find(tvalues.begin(),tvalues.end(),tmin)==tvalues.end()) continue;
       int dof = tvalues.size() - RTC.m_model_ptr->getNumberOfParams();
       if (dof < 1) continue;
       const vector<MCObsInfo>& fitparam_infos=RTC.getFitParamInfos();
       for (uint k=0;k<fitparam_infos.size();++k)
          m_obs->eraseSamplings(fitparam_infos[k]);
       XMLHandler xmlof; RTC.output(xmlof);
       xmlof.rename_tag("LogTemporalCorrelatorTminVaryFit");
       xmlout.put_child(xmlof);
       double chisq_dof,qual;
       doChiSquareFitting(RTC,mz_info,chisq_dof,qual,bestfit_params,xmlout);
       TCorrFitInfo fitinfo;
       uint meff_tstep=1; bool showapproach=false;
       RTC.m_model_ptr->setFitInfo(RTC.m_fitparam_info,bestfit_params,tmin,tmax,
                                   showapproach,meff_tstep,chisq_dof,qual,fitinfo);
       MCObsInfo energy_key=fitinfo.energy_key;
       if (scattering_particles.size()>0){
          if (aniso_obsinfo.isVacuum()) // no anisotropy
            doEnergyDifferenceBySamplings(*m_obs,energy_key,scattering_particles,energy_key);
          else
            doEnergyDifferenceBySamplings(*m_obs,energy_key,aniso_obsinfo,scattering_particles,energy_key);}

       bool correlated=false;
       if (!chosen_fit_info.isVacuum()){
          MCObsInfo diff_obs;
          doCorrelatedDifferenceBySamplings(*m_obs,chosen_fit_info,energy_key,diff_obs);
          MCEstimate diff_est=m_obs->getEstimate(diff_obs);
          double diff_val=diff_est.getFullEstimate();
          double diff_up,diff_down;
          if (diff_est.isJackknifeMode())
             diff_up=diff_down=correlatedthreshold*diff_est.getSymmetricError();
          else{
             diff_up=correlatedthreshold*(diff_est.getUpperConfLimit()-diff_val);
             diff_down=correlatedthreshold*(diff_val-diff_est.getLowerConfLimit());}

          double upper_limit=diff_up+diff_val;
          double lower_limit=diff_val-diff_down;
          correlated = upper_limit >= 0. && lower_limit <= 0.;}

       MCEstimate energy=m_obs->getEstimate(energy_key);
       double y=energy.getFullEstimate();
       double dyup,dydn;
       if (energy.isJackknifeMode()) 
          dyup=dydn=energy.getSymmetricError();
       else{
          dyup=energy.getUpperConfLimit()-y;
          dydn=y-energy.getLowerConfLimit();}
       if (qual>=0.1 && correlated) goodcorrelatedfits.push_back(XYDYDYPoint(tmin,y,dyup,dydn));
       else if (qual>=0.1 && !correlated) gooduncorrelatedfits.push_back(XYDYDYPoint(tmin,y,dyup,dydn));
       else if (qual<0.1 && correlated) badcorrelatedfits.push_back(XYDYDYPoint(tmin,y,dyup,dydn));
       else baduncorrelatedfits.push_back(XYDYDYPoint(tmin,y,dyup,dydn));}
       catch(const std::exception& errmsg){
          xmlout.put_child("Error",string("DoFit within type LogTemporalCorrelatorTminVary encountered an error: ")
                 +string(errmsg.what()));
       }}
    XMLHandler xmlplog("TminPlot");
    xmlplog.put_child("PlotFile",plotfile);
    xmlplog.put_child("QualityThreshold",make_string(qualthreshold));
    xmlplog.put_child("CorrelatedThreshold",make_string(correlatedthreshold));
    xmlplog.put_child("NumberOfGoodCorrelatedFitPoints",make_string(goodcorrelatedfits.size()));
    xmlplog.put_child("NumberOfGoodUncorrelatedFitPoints",make_string(gooduncorrelatedfits.size()));
    xmlplog.put_child("NumberOfBadCorrelatedFitPoints",make_string(badcorrelatedfits.size()));
    xmlplog.put_child("NumberOfBadUncorrelatedFitPoints",make_string(baduncorrelatedfits.size()));
    xmlout.put_child(xmlplog);

    XYDYDYPoint chosen_fit(0,0,0,0);
    if (!chosen_fit_info.isVacuum()){
       MCEstimate chosen_fit_estimate=m_obs->getEstimate(chosen_fit_info);
       double y=chosen_fit_estimate.getFullEstimate();
       double dyup,dydn;
       if (chosen_fit_estimate.isJackknifeMode()) 
          dyup=dydn=chosen_fit_estimate.getSymmetricError();
       else{
          dyup=chosen_fit_estimate.getUpperConfLimit()-y;
          dydn=y-chosen_fit_estimate.getLowerConfLimit();}
       chosen_fit = XYDYDYPoint(1,y,dyup,dydn);}
    createTMinPlot(goodcorrelatedfits,gooduncorrelatedfits,badcorrelatedfits,baduncorrelatedfits,
                   corrname,plotfile,symbol,goodfitcolor,badfitcolor,correlatedfit_hollow,
                   uncorrelatedfit_hollow,chosen_fit);}
    catch(const std::exception& errmsg){
       xmlout.put_child("Error",string("DoFit with type LogTemporalCorrelatorTminVary encountered an error: ")
               +string(errmsg.what()));
    }}



 else if (fittype=="TemporalCorrelatorInteractionRatioTminVary"){
    try{
    XMLHandler xmlf(xmltask,"TemporalCorrelatorInteractionRatioTminVaryFit");
    XMLHandler xmlres(xmlf,"Ratio");
    OperatorInfo ratio_op(xmlres);
    XMLHandler xmlint(xmlf,"InteractingOperator");
    bool numvev=(xmlint.count("SubtractVEV")>0) ? true: false;
    pair<OperatorInfo,bool> numerator=make_pair(OperatorInfo(xmlint),numvev);
    vector<pair<OperatorInfo,bool> > denominator;
    list<XMLHandler> denomxml=xmlf.find_among_children("NonInteractingOperator");
    for (list<XMLHandler>::iterator it=denomxml.begin();it!=denomxml.end();++it){
      OperatorInfo opinfo(*it);
      bool subvev=(it->count("SubtractVEV")>0) ? true: false;
      denominator.push_back(make_pair(opinfo,subvev));}
    uint nterms=denominator.size();
    if (nterms<2) throw(std::invalid_argument("Two or more NonInteractingOperators required"));
    XMLHandler xmlo, xmldp;
    xmlo.set_root("Ratio");
    ratio_op.output(xmldp);
    xmlo.put_child(xmldp);
    xmlout.put_child(xmlo);
    xmlo.set_root("InteractingOperator");
    numerator.first.output(xmldp);
    xmlo.put_child(xmldp);
    xmlout.put_child(xmlo);
    xmlo.set_root("NonInteractingOperators");
    for (vector<pair<OperatorInfo,bool> >::const_iterator
           it=denominator.begin();it!=denominator.end();it++){
       XMLHandler xmloo; it->first.output(xmloo); xmlo.put_child(xmloo);}
    xmlout.put_child(xmlo);
    set<MCObsInfo> obskeys;
    bool erase_orig=true;
    uint tminfirst,tminlast,tmax;
    xmlread(xmlf,"TminFirst",tminfirst,"TemporalCorrelatorInteractionRatioTminVary");
    xmlread(xmlf,"TminLast",tminlast,"TemporalCorrelatorInteractionRatioTminVary");
    xmlread(xmlf,"Tmax",tmax,"TemporalCorrelatorInteractionRatioTminVary");

    doCorrelatorInteractionRatioBySamplings(*m_obs,numerator,denominator,
                                            0,(tmax<64)?64:tmax,ratio_op,obskeys,erase_orig);


    XMLHandler xmltf(xmlf,XMLHandler::subtree_copy);
    xmltf.rename_tag("TemporalCorrelatorFit");
    xmltf.put_child("MaximumTimeSeparation",make_string(tmax));
    xmltf.put_child("MinimumTimeSeparation",make_string(tminfirst));
    XMLHandler xmlro; ratio_op.output(xmlro);
    xmltf.put_child(xmlro); 

    list<pair<MCObsInfo,double> > scattering_particles;
    MCObsInfo aniso_obsinfo;
    if (xmltask.count_among_children("DoReconstructEnergy")==1){
       XMLHandler xmled(xmltask,"DoReconstructEnergy");
       uint num_spatial_sites=0;
       xmlread(xmled,"SpatialExtentNumSites",num_spatial_sites,"TemporalCorrelatorTminVary");
       double m_momsq_quantum=6.2831853071795864770/double(num_spatial_sites);
       m_momsq_quantum*=m_momsq_quantum;
       if (xmled.count_to_among_children("Anisotropy")==1){
         XMLHandler xmlani(xmled,"Anisotropy");
         string name;
         xmlread(xmlani,"Name",name,"Anisotropy");
         int index=0;
         xmlreadifchild(xmlani,"IDIndex",index);
         aniso_obsinfo = MCObsInfo(name,index);}
       list<XMLHandler> scattering_xml=xmled.find_among_children("ScatteringParticleEnergyFit");
       for (list<XMLHandler>::iterator st=scattering_xml.begin();st!=scattering_xml.end();++st){
          uint psq;
          xmlread(*st,"IntMomSquared",psq,"ScatteringParticleEnergyFit");
          double psqfactor=psq*m_momsq_quantum;
          string name;
          xmlread(*st,"Name",name,"ScatteringParticleEnergyFit");
          int index=0;
          xmlreadifchild(*st,"IDIndex",index);
          scattering_particles.push_back(make_pair(MCObsInfo(name,index),psqfactor));}}

    MCObsInfo chosen_fit_info;
    if (xmltask.count_among_children("ChosenFitInfo")==1){
       XMLHandler xmlchosen(xmltask,"ChosenFitInfo");
       string name;
       xmlread(xmlchosen,"Name",name,"ChosenFitInfo");
       int index=0;
       xmlreadifchild(xmlchosen,"IDIndex",index);
       chosen_fit_info = MCObsInfo(name,index);}

    XMLHandler xmlp(xmltask,"PlotInfo");
    string plotfile;
    xmlread(xmlp,"PlotFile",plotfile,"TemporalCorrelatorInteractionRatioTminVary");
    if (plotfile.empty()) throw(std::invalid_argument("Must have plot file name"));
    string corrname("standard");
    xmlreadif(xmlp,"CorrName",corrname,"TemporalCorrelatorInteractionRatioTminVary");
    string symbol("circle");
    xmlreadif(xmlp,"SymbolType",symbol,"TemporalCorrelatorInteractionRatioTminVary");
    double qualthreshold=0.1;
    xmlreadif(xmlp,"QualityThreshold",qualthreshold,"TemporalCorrelatorInteractionRatioTminVary");
    string goodfitcolor("blue");
    xmlreadif(xmlp,"GoodFitSymbolColor",goodfitcolor,"TemporalCorrelatorInteractionRatioTminVary");
    string badfitcolor("red");
    xmlreadif(xmlp,"BadFitSymbolColor",badfitcolor,"TemporalCorrelatorInteractionRatioTminVary");
    double correlatedthreshold=1.0;
    xmlreadif(xmlp,"CorrelatedThreshold",correlatedthreshold,"TemporalCorrelatorTminVary");
    bool correlatedfit_hollow=false;
    if (xml_child_tag_count(xmlp,"CorrelatedFitSymbolHollow")>0) correlatedfit_hollow=true;
    bool uncorrelatedfit_hollow=false;
    if (xml_child_tag_count(xmlp,"UncorrelatedFitSymbolHollow")>0) uncorrelatedfit_hollow=true;
    vector<XYDYDYPoint> goodcorrelatedfits,gooduncorrelatedfits,badcorrelatedfits,baduncorrelatedfits;
    for (uint tmin=tminfirst;tmin<=tminlast;++tmin){
       xmltf.seek_unique("MinimumTimeSeparation");
       xmltf.seek_next_node();       
       xmltf.set_text_content(make_string(tmin)); 
       try{
       RealTemporalCorrelatorFit RTC(xmltf,*m_obs,taskcount);
       CorrelatorInfo corr(RTC.m_op,RTC.m_op);
       if (corrname=="standard") corrname=getCorrelatorStandardName(corr);
       const vector<uint>& tvalues=RTC.getTvalues();
       if (find(tvalues.begin(),tvalues.end(),tmin)==tvalues.end()) continue;
       int dof = tvalues.size() - RTC.m_model_ptr->getNumberOfParams();
       if (dof < 1) continue;
       const vector<MCObsInfo>& fitparam_infos=RTC.getFitParamInfos();
       for (uint k=0;k<fitparam_infos.size();++k)
          m_obs->eraseSamplings(fitparam_infos[k]);
       XMLHandler xmlof; RTC.output(xmlof);
       xmlof.rename_tag("TemporalCorrelatorInteractionRatioTminVaryFit");
       xmlout.put_child(xmlof);
       double chisq_dof,qual;
       doChiSquareFitting(RTC,mz_info,chisq_dof,qual,bestfit_params,xmlout);
       TCorrFitInfo fitinfo;
       uint meff_tstep=1; bool showapproach=false;
       RTC.m_model_ptr->setFitInfo(RTC.m_fitparam_info,bestfit_params,tmin,tmax,
                                   showapproach,meff_tstep,chisq_dof,qual,fitinfo);
       MCObsInfo energy_key=fitinfo.energy_key;
       if (scattering_particles.size()>0){
          if (aniso_obsinfo.isVacuum()) // no anisotropy
            doReconstructEnergyBySamplings(*m_obs,energy_key,scattering_particles,energy_key);
          else
            doReconstructEnergyBySamplings(*m_obs,energy_key,aniso_obsinfo,scattering_particles,energy_key);}

       bool correlated=false;
       if (!chosen_fit_info.isVacuum()){
          MCObsInfo diff_obs;
          doCorrelatedDifferenceBySamplings(*m_obs,chosen_fit_info,energy_key,diff_obs);
          MCEstimate diff_est=m_obs->getEstimate(diff_obs);
          double diff_val=diff_est.getFullEstimate();
          double diff_up,diff_down;
          if (diff_est.isJackknifeMode())
             diff_up=diff_down=correlatedthreshold*diff_est.getSymmetricError();
          else{
             diff_up=correlatedthreshold*(diff_est.getUpperConfLimit()-diff_val);
             diff_down=correlatedthreshold*(diff_val-diff_est.getLowerConfLimit());}

          double upper_limit=diff_up+diff_val;
          double lower_limit=diff_val-diff_down;
          correlated = upper_limit >= 0. && lower_limit <= 0.;}

       MCEstimate energy=m_obs->getEstimate(energy_key);
       double y=energy.getFullEstimate();
       double dyup,dydn;
       if (energy.isJackknifeMode()) 
          dyup=dydn=energy.getSymmetricError();
       else{
          dyup=energy.getUpperConfLimit()-y;
          dydn=y-energy.getLowerConfLimit();}
       if (qual>=0.1 && correlated) goodcorrelatedfits.push_back(XYDYDYPoint(tmin,y,dyup,dydn));
       else if (qual>=0.1 && !correlated) gooduncorrelatedfits.push_back(XYDYDYPoint(tmin,y,dyup,dydn));
       else if (qual<0.1 && correlated) badcorrelatedfits.push_back(XYDYDYPoint(tmin,y,dyup,dydn));
       else baduncorrelatedfits.push_back(XYDYDYPoint(tmin,y,dyup,dydn));}
       catch(const std::exception& errmsg){
          xmlout.put_child("Error",string("DoFit within type TemporalCorrelatorInteractionRatioTminVary encountered an error: ")
                 +string(errmsg.what()));
       }}
    XMLHandler xmlplog("TminPlot");
    xmlplog.put_child("PlotFile",plotfile);
    xmlplog.put_child("QualityThreshold",make_string(qualthreshold));
    xmlplog.put_child("CorrelatedThreshold",make_string(correlatedthreshold));
    xmlplog.put_child("NumberOfGoodCorrelatedFitPoints",make_string(goodcorrelatedfits.size()));
    xmlplog.put_child("NumberOfGoodUncorrelatedFitPoints",make_string(gooduncorrelatedfits.size()));
    xmlplog.put_child("NumberOfBadCorrelatedFitPoints",make_string(badcorrelatedfits.size()));
    xmlplog.put_child("NumberOfBadUncorrelatedFitPoints",make_string(baduncorrelatedfits.size()));
    xmlout.put_child(xmlplog);

    XYDYDYPoint chosen_fit(0,0,0,0);
    if (!chosen_fit_info.isVacuum()){
       MCEstimate chosen_fit_estimate=m_obs->getEstimate(chosen_fit_info);
       double y=chosen_fit_estimate.getFullEstimate();
       double dyup,dydn;
       if (chosen_fit_estimate.isJackknifeMode()) 
          dyup=dydn=chosen_fit_estimate.getSymmetricError();
       else{
          dyup=chosen_fit_estimate.getUpperConfLimit()-y;
          dydn=y-chosen_fit_estimate.getLowerConfLimit();}
       chosen_fit = XYDYDYPoint(1,y,dyup,dydn);}
    createTMinPlot(goodcorrelatedfits,gooduncorrelatedfits,badcorrelatedfits,baduncorrelatedfits,
                   corrname,plotfile,symbol,goodfitcolor,badfitcolor,correlatedfit_hollow,
                   uncorrelatedfit_hollow,chosen_fit);}
    catch(const std::exception& errmsg){
       xmlout.put_child("Error",string("DoFit with type TemporalCorrelatorTminVary encountered an error: ")
               +string(errmsg.what()));
    }}


 else if (fittype=="AnisotropyFromDispersion"){
    try{
    XMLHandler xmlf(xmltask,"AnisotropyFromDispersionFit");
    AnisotropyFromDispersionFit AFD(xmlf,*m_obs,taskcount);
    XMLHandler xmlof; AFD.output(xmlof);
    xmlout.put_child(xmlof);
    double chisq_dof,qual;
    doChiSquareFitting(AFD,mz_info,chisq_dof,qual,
                       bestfit_params,xmlout);

         // fit done, now make plot if requested
    if (xmlf.count_among_children("DoPlot")!=1) return;
    XMLHandler xmlp(xmlf,"DoPlot");
    string plotfile;
    xmlreadifchild(xmlp,"PlotFile",plotfile);
    if (tidyString(plotfile).empty()){
       xmlout.put_child("Warning","No plot file but asked for plot!");
       return;}
    string symbolcolor("blue"),symboltype("circle");
    xmlreadifchild(xmlp,"SymbolColor",symbolcolor);
    xmlreadifchild(xmlp,"SymbolType",symboltype);
    string fitgood;
    xmlreadifchild(xmlp,"Goodness",fitgood);
    char goodtype='N';
    double goodness=qual;
    if (fitgood=="qual"){
       goodtype='Q'; }
    else if (fitgood=="chisq"){
       goodtype='X'; goodness=chisq_dof;}
    MCEstimate xiest=m_obs->getEstimate(AFD.getAnisotropyKey());
         // do some XML output
    string particlename;
    xmlreadifchild(xmlp,"ParticleName",particlename);
    xmlout.put_child("PlotFile",plotfile);

    vector<XYDYPoint> Esq(AFD.m_nobs);
    vector<XYPoint> upperfit(2), lowerfit(2);
    uint kmin=0, kmax=0;
    for (uint k=0;k<AFD.m_nobs;k++){
       MCEstimate est=m_obs->getEstimate(AFD.m_obs_info[k]);
       Esq[k].xval=AFD.m_imomsq[k];
       Esq[k].yval=est.getFullEstimate();
       Esq[k].yerr=est.getSymmetricError();
       if (Esq[k].xval<Esq[kmin].xval) kmin=k;
       if (Esq[k].xval>Esq[kmax].xval) kmax=k;}
    MCObsInfo randtemp("RandomTemporary",0);
    doDispersionBySamplings(*m_obs,AFD.getAnisotropyKey(),AFD.getRestMassSquaredKey(), 
                            AFD.m_momsq_quantum*AFD.m_imomsq[kmin],randtemp);
    MCEstimate fit1=m_obs->getEstimate(randtemp);
    upperfit[0].xval=AFD.m_imomsq[kmin];
    upperfit[0].yval=fit1.getFullEstimate()+fit1.getSymmetricError();
    lowerfit[0].xval=AFD.m_imomsq[kmin];
    lowerfit[0].yval=fit1.getFullEstimate()-fit1.getSymmetricError();
    m_obs->eraseSamplings(randtemp);
    doDispersionBySamplings(*m_obs,AFD.getAnisotropyKey(),AFD.getRestMassSquaredKey(), 
                            AFD.m_momsq_quantum*AFD.m_imomsq[kmax],randtemp);
    MCEstimate fit2=m_obs->getEstimate(randtemp);
    upperfit[1].xval=AFD.m_imomsq[kmax];
    upperfit[1].yval=fit2.getFullEstimate()+fit2.getSymmetricError();
    lowerfit[1].xval=AFD.m_imomsq[kmax];
    lowerfit[1].yval=fit2.getFullEstimate()-fit2.getSymmetricError();
    m_obs->eraseSamplings(randtemp);

    createEnergyDispersionPlot(Esq,xiest.getFullEstimate(),xiest.getSymmetricError(),
                               goodtype,goodness,particlename,lowerfit,upperfit,
                               plotfile,symboltype,symbolcolor);
    }
    catch(const std::exception& errmsg){
       xmlout.put_child("Error",string("DoFit with type AnisotropyFromDispersion encountered an error: ")
               +string(errmsg.what()));
    }}

  /*
 else if (fittype=="LatticeDispersionRelation"){
    try{
    XMLHandler xmlf(xmltask,"LatticeDispersionRelationFit");
    LatticeDispersionFit LDF(xmlf,*m_obs,taskcount);
    XMLHandler xmlof; LDF.output(xmlof);
    xmlout.put_child(xmlof);
    double chisq_dof,qual;
    doChiSquareFitting(LDF,mz_info,chisq_dof,qual,
                       bestfit_params,xmlout);

         // fit done, now make plot if requested
    if (xmlf.count_among_children("DoPlot")!=1) return;
    XMLHandler xmlp(xmlf,"DoPlot");
    string plotfile;
    xmlreadifchild(xmlp,"PlotFile",plotfile);
    if (tidyString(plotfile).empty()){
       xmlout.put_child("Warning","No plot file but asked for plot!");
       return;}
    string symbolcolor("blue"),symboltype("circle");
    xmlreadifchild(xmlp,"SymbolColor",symbolcolor);
    xmlreadifchild(xmlp,"SymbolType",symboltype);
    string fitgood;
    xmlreadifchild(xmlp,"Goodness",fitgood);
    char goodtype='N';
    double goodness=qual;
    if (fitgood=="qual"){
       goodtype='Q'; }
    else if (fitgood=="chisq"){
       goodtype='X'; goodness=chisq_dof;}
    MCEstimate xiest=m_obs->getEstimate(AFD.getAnisotropyKey());
         // do some XML output
    string particlename;
    xmlreadifchild(xmlp,"ParticleName",particlename);
    xmlout.put_child("PlotFile",plotfile);

    vector<XYDYPoint> Esq(AFD.m_nobs);
    vector<XYPoint> upperfit(2), lowerfit(2);
    uint kmin=0, kmax=0;
    for (uint k=0;k<AFD.m_nobs;k++){
       MCEstimate est=m_obs->getEstimate(AFD.m_obs_info[k]);
       Esq[k].xval=AFD.m_imomsq[k];
       Esq[k].yval=est.getFullEstimate();
       Esq[k].yerr=est.getSymmetricError();
       if (Esq[k].xval<Esq[kmin].xval) kmin=k;
       if (Esq[k].xval>Esq[kmax].xval) kmax=k;}
    MCObsInfo randtemp("RandomTemporary",0);
    doDispersionBySamplings(*m_obs,AFD.getAnisotropyKey(),AFD.getRestMassSquaredKey(), 
                            AFD.m_momsq_quantum*AFD.m_imomsq[kmin],randtemp);
    MCEstimate fit1=m_obs->getEstimate(randtemp);
    upperfit[0].xval=AFD.m_imomsq[kmin];
    upperfit[0].yval=fit1.getFullEstimate()+fit1.getSymmetricError();
    lowerfit[0].xval=AFD.m_imomsq[kmin];
    lowerfit[0].yval=fit1.getFullEstimate()-fit1.getSymmetricError();
    m_obs->eraseSamplings(randtemp);
    doDispersionBySamplings(*m_obs,AFD.getAnisotropyKey(),AFD.getRestMassSquaredKey(), 
                            AFD.m_momsq_quantum*AFD.m_imomsq[kmax],randtemp);
    MCEstimate fit2=m_obs->getEstimate(randtemp);
    upperfit[1].xval=AFD.m_imomsq[kmax];
    upperfit[1].yval=fit2.getFullEstimate()+fit2.getSymmetricError();
    lowerfit[1].xval=AFD.m_imomsq[kmax];
    lowerfit[1].yval=fit2.getFullEstimate()-fit2.getSymmetricError();
    m_obs->eraseSamplings(randtemp);

    createEnergyDispersionPlot(Esq,xiest.getFullEstimate(),xiest.getSymmetricError(),
                               goodtype,goodness,particlename,lowerfit,upperfit,
                               plotfile,symboltype,symbolcolor);
    }
    catch(const std::exception& errmsg){
       xmlout.put_child("Error",string("DoFit with type AnisotropyFromDispersion encountered an error: ")
               +string(errmsg.what()));
    }}
    */


>>>>>>> 5dbba142
}
// ***************************************************************************************
 <|MERGE_RESOLUTION|>--- conflicted
+++ resolved
@@ -268,8 +268,6 @@
 // *         <ExcludeTimes>4 8</ExcludeTimes>  (optional)                        *
 // *         <Model>                                                             *
 // *             <Type>TimeSymSingleExponential</Type>                           *
-<<<<<<< HEAD
-=======
 // *             <Energy>                                                        *
 // *                <Name>pion</Name><IDIndex>0</IDIndex> // default taskcount   *
 // *             </Energy>                                                       *
@@ -393,211 +391,6 @@
 // *       <SamplingMode>Bootstrap</SamplingMode>   (optional)                   *
 // *       <CovMatCalcSamplingMode>Bootstrap</CovMatCalcSamplingMode> (optional) *
 // *       <Uncorrelated/>  (optional) performs an uncorrelated fit              *
-// *       <TemporalCorrelatorInteractionRatioTminVaryFit>                       *
-// *         <Ratio>                                                             *
-// *            <Operator>...</Operator>                                         *
-// *         </Ratio>                                                            *
-// *         <InteractingOperator>                                               *
-// *            <Operator>...</Operator>                                         *
-// *            <SubtractVEV />    (optional)                                    *
-// *         </InteractingOperator>                                              *
-// *         <NonInteractingOperator>                                            *
-// *            <Operator>...</Operator>                                         *
-// *            <SubtractVEV />    (optional)                                    *
-// *         </NonInteractingOperator>                                           *
-// *          ......                                                             *
-// *         <NonInteractingOperator>                                            *
-// *            <Operator>...</Operator>                                         *
-// *            <SubtractVEV />    (optional)                                    *
-// *         </NonInteractingOperator>                                           *
-// *         <TminFirst>3</TminFirst>                                            *
-// *         <TminLast>3</TminLast>                                              *
-// *         <Tmax>12</Tmax>                                                     *
-// *         <ExcludeTimes>4 8</ExcludeTimes>  (optional)                        *
-// *         <Model>                                                             *
-// *             <Type>TimeSymSingleExponential</Type>                           *
->>>>>>> 5dbba142
-// *             <Energy>                                                        *
-// *                <Name>pion</Name><IDIndex>0</IDIndex> // default taskcount   *
-// *             </Energy>                                                       *
-// *             <Amplitude>                                                     *
-// *                <Name>Amp</Name><IDIndex>0</IDIndex>                         *
-// *             </Amplitude>                                                    *
-// *         </Model>                                                            *
-// *       </TemporalCorrelatorTminVaryFit>                                      *
-<<<<<<< HEAD
-// *       <DoEnergyDifference>                                                  *
-=======
-// *       <DoReconstructEnergy>                                                 *
->>>>>>> 5dbba142
-// *         <SpatialExtentNumSites>32</SpatialExtentNumSites>                   *
-// *         <Anisotropy>       (optional)                                       *
-// *            <Name>aniso_fit_name</Name>                                      *
-// *            <IDIndex>0</IDIndex>                                             *
-// *         </Anisotropy>                                                       *
-// *         <ScatteringParticleEnergyFit>                                       *
-// *            <IntMomSquared>4</IntMomSquared>                                 *
-// *            <Name>scatting_part_atrest_energy_fit_name</Name>                *
-// *            <IDIndex>0</IDIndex>                                             *
-// *         </ScatteringParticleEnergyFit>                                      *
-// *         <ScatteringParticleEnergyFit>                                       *
-// *            <IntMomSquared>2</IntMomSquared>                                 *
-// *            <Name>scatting_part_atrest_energy_fit_name</Name>                *
-// *            <IDIndex>0</IDIndex>                                             *
-// *         </ScatteringParticleEnergyFit>                                      *
-// *            ...                                                              *
-<<<<<<< HEAD
-// *       </DoEnergyDifference>                                                 *
-=======
-// *       </DoReconstructEnergy>                                                *
->>>>>>> 5dbba142
-// *       <ChosenFitInfo>                                                       *
-// *         <Name>fit_obsname</Name>                                            *
-// *         <IDIndex>0</IDIndex>                                                *
-// *       </ChosenFitInfo>                                                      *
-// *       <PlotInfo>                                                            *
-// *          <PlotFile> ... </PlotFile>                                         *
-// *          <CorrName>standard</CorrName>   (optional)                         *
-// *          <SymbolType> ... </SymbolType>                                     *
-// *          <GoodFitSymbolColor> ... </GoodFitSymbolColor>                     *
-// *          <BadFitSymbolColor> ... </BadFitSymbolColor>                       *
-// *          <CorrelatedFitSymbolHollow/>  (optional)                           *
-// *          <UncorrelatedFitSymbolHollow/>  (optional)                         *
-// *          <QualityThreshold>qual</QualityThreshold>  (0.1 default)           *
-// *          <CorrelatedThreshold>1.2</CorrelatedThreshold>  (1.0 default)      *
-// *       </PlotInfo>                                                           *
-// *    </Task>                                                                  *
-// *                                                                             *
-// *                                                                             *
-<<<<<<< HEAD
-=======
-// *    Fit the free-particle energies squared for various three-momenta squared *
-// *    to estimate the lattice anisotropy  a_s/a_t.                             *
-// *    The model used for the observables is                                    *
-// *                                                                             *
-// *      (a_t E)^2 = restmass_sq +  (2*Pi/Ns)^2 * nsq / xi^2                    *
-// *                                                                             *
-// *    where "restmass_sq" and "xi" are the two model parameters, and           *
-// *    "Ns" is extent of the lattice in terms of number of sites                *
-// *    in each of the three spatial directions, and "nsq" is the                *
-// *    integer square of the three momentum.  Recall that the                   *
-// *    (a_s P)^2 = (2*Pi/Ns)^2 * nsq.                                           *
-// *                                                                             *
-// *                                                                             *
->>>>>>> 5dbba142
-// *    <Task>                                                                   *
-// *     <Action>DoFit</Action>                                                  *
-// *       <Type>LogTemporalCorrelatorTminVary</Type>                            *
-// *       <MinimizerInfo>                 (optional)                            *
-// *         <Method>Minuit2</Method>                                            *
-// *         <ParameterRelTol>1e-6</ParameterRelTol>                             *
-// *         <ChiSquareRelTol>1e-4</ChiSquareRelTol>                             *
-// *         <MaximumIterations>1024</MaximumIterations>                         *
-// *         <Verbosity>Low</Verbosity>                                          *
-// *       </MinimizerInfo>                                                      *
-// *       <SamplingMode>Bootstrap</SamplingMode>   (optional)                   *
-// *       <CovMatCalcSamplingMode>Bootstrap</CovMatCalcSamplingMode> (optional) *
-// *       <Uncorrelated/>  (optional) performs an uncorrelated fit              *
-<<<<<<< HEAD
-// *       <LogTemporalCorrelatorTminVaryFit>                                    *
-// *         <Operator>.... </Operator>                                          *
-// *         <SubtractVEV/>             (as appropriate)                         *
-// *         <TminFirst>3</TminFirst>                                            *
-// *         <TminLast>3</TminLast>                                              *
-// *         <Tmax>12</Tmax>                                                     *
-// *         <ExcludeTimes>4 8</ExcludeTimes>  (optional)                        *
-// *         <LogModel>                                                          *
-// *             <Type>TimeSymSingleExponential</Type>                           *
-// *             <Energy>                                                        *
-// *                <Name>pion</Name><IDIndex>0</IDIndex> // default taskcount   *
-// *             </Energy>                                                       *
-// *             <LogAmplitude>                                                  *
-// *                <Name>Amp</Name><IDIndex>0</IDIndex>                         *
-// *             </LogAmplitude>                                                 *
-// *         </LogModel>                                                         *
-// *       </LogTemporalCorrelatorTminVaryFit>                                   *
-// *       <DoEnergyDifference>                                                  *
-// *         <SpatialExtentNumSites>32</SpatialExtentNumSites>                   *
-// *         <Anisotropy>       (optional)                                       *
-// *            <Name>aniso_fit_name</Name>                                      *
-// *            <IDIndex>0</IDIndex>                                             *
-=======
-// *       <AnisotropyFromDispersionFit>                                         *
-// *         <SpatialExtentNumSites>24</SpatialExtentNumSites>                   *
-// *         <Energy>                                                            *
-// *           <Name>pion</Name><IDIndex>0</IDIndex>                             *
-// *           <IntMomSquared>0</IntMomSquared>                                  *
-// *         </Energy>                                                           *
-// *         <Energy>                                                            *
-// *           <Name>pion</Name><IDIndex>1</IDIndex>                             *
-// *           <IntMomSquared>1</IntMomSquared>                                  *
-// *         </Energy>                                                           *
-// *         <Energy>... </Energy>                                               *
-// *         <Anisotropy>                                                        *
-// *           <Name>PionXi</Name><IDIndex>0</IDIndex>                           *
->>>>>>> 5dbba142
-// *         </Anisotropy>                                                       *
-// *         <ScatteringParticleEnergyFit>                                       *
-// *            <IntMomSquared>4</IntMomSquared>                                 *
-// *            <Name>scatting_part_atrest_energy_fit_name</Name>                *
-// *            <IDIndex>0</IDIndex>                                             *
-// *         </ScatteringParticleEnergyFit>                                      *
-// *         <ScatteringParticleEnergyFit>                                       *
-// *            <IntMomSquared>2</IntMomSquared>                                 *
-// *            <Name>scatting_part_atrest_energy_fit_name</Name>                *
-// *            <IDIndex>0</IDIndex>                                             *
-// *         </ScatteringParticleEnergyFit>                                      *
-// *            ...                                                              *
-// *       </DoEnergyDifference>                                                 *
-// *       <ChosenFitInfo>                                                       *
-// *         <Name>fit_obsname</Name>                                            *
-// *         <IDIndex>0</IDIndex>                                                *
-// *       </ChosenFitInfo>                                                      *
-// *       <PlotInfo>                                                            *
-// *          <PlotFile> ... </PlotFile>                                         *
-// *          <CorrName>standard</CorrName>   (optional)                         *
-// *          <SymbolType> ... </SymbolType>                                     *
-// *          <GoodFitSymbolColor> ... </GoodFitSymbolColor>                     *
-// *          <BadFitSymbolColor> ... </BadFitSymbolColor>                       *
-// *          <CorrelatedFitSymbolHollow/>  (optional)                           *
-// *          <UncorrelatedFitSymbolHollow/>  (optional)                         *
-// *          <QualityThreshold>qual</QualityThreshold>  (0.1 default)           *
-// *          <CorrelatedThreshold>1.2</CorrelatedThreshold>  (1.0 default)      *
-// *       </PlotInfo>                                                           *
-// *    </Task>                                                                  *
-// *                                                                             *
-// *                                                                             *
-<<<<<<< HEAD
-// *    <Task>                                                                   *
-// *     <Action>DoFit</Action>                                                  *
-// *       <Type>TemporalCorrelatorInteractionRatioTminVary</Type>               *
-=======
-// *    Fit the free-particle energies squared for various three-momenta squared *
-// *    to the lattice dispersion relation                                       *
-// *                                                                             *
-// *     sinh^2(a_t E) = sinh^2(restmass) + disp * sum_j sin^2(2*Pi n_j/Ns)      *
-// *                                                                             *
-// *    where "restmass" and "disp" are the two model parameters, and            *
-// *    "Ns" is extent of the lattice in terms of number of sites                *
-// *    in each of the three spatial directions, and "n" is the                  *
-// *    vector of integers describing the momentum direction.                    *
-// *    Recall that P_i = 2*Pi*n_i/L.                                            *
-// *                                                                             *
-// *    <Task>                                                                   *
-// *     <Action>DoFit</Action>                                                  *
-// *       <Type>LatticeDispersionRelation</Type>                                *
->>>>>>> 5dbba142
-// *       <MinimizerInfo>                 (optional)                            *
-// *         <Method>Minuit2</Method>                                            *
-// *         <ParameterRelTol>1e-6</ParameterRelTol>                             *
-// *         <ChiSquareRelTol>1e-4</ChiSquareRelTol>                             *
-// *         <MaximumIterations>1024</MaximumIterations>                         *
-// *         <Verbosity>Low</Verbosity>                                          *
-// *       </MinimizerInfo>                                                      *
-// *       <SamplingMode>Bootstrap</SamplingMode>   (optional)                   *
-// *       <CovMatCalcSamplingMode>Bootstrap</CovMatCalcSamplingMode> (optional) *
-// *       <Uncorrelated/>  (optional) performs an uncorrelated fit              *
-<<<<<<< HEAD
 // *       <TemporalCorrelatorInteractionRatioTminVaryFit>                       *
 // *         <Ratio>                                                             *
 // *            <Operator>...</Operator>                                         *
@@ -797,8 +590,6 @@
 // *       <SamplingMode>Bootstrap</SamplingMode>   (optional)                   *
 // *       <CovMatCalcSamplingMode>Bootstrap</CovMatCalcSamplingMode> (optional) *
 // *       <Uncorrelated/>  (optional) performs an uncorrelated fit              *
-=======
->>>>>>> 5dbba142
 // *       <LatticeDispersionRelationFit>                                        *
 // *         <SpatialExtentNumSites>24</SpatialExtentNumSites>                   *
 // *         <Energy>                                                            *
@@ -1006,7 +797,6 @@
     catch(const std::exception& errmsg){
        xmlout.put_child("Error",string("DoFit with type TemporalCorrelator encountered an error: ")
                +string(errmsg.what()));
-<<<<<<< HEAD
     }}
 
 
@@ -1137,138 +927,6 @@
     }}
 
 
-=======
-    }}
-
-
- else if (fittype=="LogTemporalCorrelator"){
-    try{
-    XMLHandler xmlf(xmltask,"LogTemporalCorrelatorFit");
-    LogRealTemporalCorrelatorFit RTC(xmlf,*m_obs,taskcount);
-    XMLHandler xmlof; RTC.output(xmlof);
-    xmlout.put_child(xmlof);
-    double chisq_dof,qual;
-    doChiSquareFitting(RTC,mz_info,chisq_dof,qual,bestfit_params,xmlout);
-
-       // fit done, now do the plot if requested
-    if (xmlf.count_among_children("DoEffectiveEnergyPlot")!=1) return;
-    XMLHandler xmlp(xmlf,"DoEffectiveEnergyPlot");
-    string plotfile;
-    xmlreadifchild(xmlp,"PlotFile",plotfile);
-    if (tidyString(plotfile).empty()){
-       xmlout.put_child("Warning","No plot file but asked for plot!");
-       return;}
-    string symbolcolor("blue"),symboltype("circle");
-    xmlreadifchild(xmlp,"SymbolColor",symbolcolor);
-    xmlreadifchild(xmlp,"SymbolType",symboltype);
-    string fitgood;
-    xmlreadifchild(xmlp,"Goodness",fitgood);
-    char goodtype='N';
-    double goodness=qual;
-    if (fitgood=="qual"){
-       goodtype='Q'; }
-    else if (fitgood=="chisq"){
-       goodtype='X'; goodness=chisq_dof;}
-    string corrname;
-    bool showapproach=(xml_child_tag_count(xmlp,"ShowApproach")>0);
-    xmlreadifchild(xmlp,"CorrName",corrname);
-    uint step=1;
-    if (xmlreadifchild(xmlp,"TimeStep",step)){
-       if ((step<1)||(step>getLatticeTimeExtent()/4)){
-          xmlout.put_child("PlotError","Bad effective energy time step");
-          return;}}
-    CorrelatorInfo corr(RTC.m_op,RTC.m_op);
-    if (corrname=="standard") corrname=getCorrelatorStandardName(corr);
-    bool hermitian=true;
-    bool subvev=RTC.m_subt_vev;
-    uint fit_tmin=RTC.getTmin();
-    uint fit_tmax=RTC.getTmax();
-    uint efftype=RTC.m_model_ptr->getEffMassType();
-    double subt_const=0.0;
-   // if (efftype>1){    // subtract fit constant
-   //    efftype-=2;     // efftypes 2 and 3 remove constant, but noisy
-   //    subt_const=bestfit_params[bestfit_params.size()-1].getFullEstimate();}
-    SamplingMode mode=m_obs->getCurrentSamplingMode();
-
-    map<double,MCEstimate> results;
-    getEffectiveEnergy(m_obs,corr,hermitian,subvev,RealPart,mode,step, 
-                       efftype,results,subt_const);
-    if (results.empty()){
-       xmlout.put_child("PlotError","No effective energy estimates could be obtained");
-       return;}
-         // do some XML output
-    xmlout.put_child("PlotFile",plotfile);
-    XMLHandler xmlef;
-    xmlef.set_root("EffectiveEnergy");
-    xmlef.put_child("TimeStep",make_string(step));
-    if (efftype==0) xmlef.put_child("EffEnergyType","TimeForward");
-    else if (efftype==1) xmlef.put_child("EffEnergyType","TimeSymmetric");
-    else if (efftype==2) xmlef.put_child("EffEnergyType","TimeForwardPlusConst");
-    else if (efftype==3) xmlef.put_child("EffEnergyType","TimeSymmetricPlusConst");
-    xmlef.seek_root();
-    xmlef.seek_first_child();
-    for (map<double,MCEstimate>::const_iterator rt=results.begin();rt!=results.end();rt++){
-       XMLHandler xmlr("Estimate");
-       xmlr.put_child("TimeSeparation",make_string(rt->first));
-       xmlr.put_child("MeanValue",make_string((rt->second).getFullEstimate()));
-       xmlr.put_child("SymmError",make_string((rt->second).getSymmetricError()));
-       xmlef.put_sibling(xmlr);}
-    xmlout.put_child(xmlef);
-           // now prepare the plot
-    //double maxrelerror=0.0;
-    /* TODO: probably should change this
-    if (xmlreadifchild(xmlp,"MaxRelativeErrorToPlot",maxrelerror)){
-       map<double,MCEstimate> raw(results);
-       results.clear();
-       for (map<double,MCEstimate>::const_iterator it=raw.begin();it!=raw.end();it++)
-          if ((it->second).getRelativeError()<std::abs(maxrelerror)) results.insert(*it);}
-    */
-
-    vector<XYDYPoint> meffvals(results.size());
-    uint k=0;
-    for (map<double,MCEstimate>::const_iterator rt=results.begin();rt!=results.end();rt++,k++){
-       meffvals[k]=XYDYPoint(rt->first, (rt->second).getFullEstimate(),
-                            (rt->second).getSymmetricError());}
-
-    TCorrFitInfo fitinfo;
-    RTC.m_model_ptr->setFitInfo(RTC.m_fitparam_info,bestfit_params,fit_tmin,fit_tmax,
-                                showapproach,step,chisq_dof,qual,fitinfo);
-
-    uint refcount=xmlp.count("ReferenceEnergy");
-    if (refcount!=1){
-       createEffEnergyPlotWithFit(meffvals,RealPart,fitinfo,goodtype,goodness,corrname,
-                                  plotfile,symboltype,symbolcolor);}
-    else if (refcount==1){
-       XMLHandler xmlref(xmlp,"ReferenceEnergy");
-       string refname; int refindex;
-       xmlreadchild(xmlref,"Name",refname);
-       if (refname.empty()) throw(std::invalid_argument("Must provide name for reference energy"));
-       refindex=taskcount;
-       xmlreadifchild(xmlref,"IDIndex",refindex);
-       MCObsInfo refkey(refname,refindex);  // reference energy
-       MCObsInfo enratio(string("TempEnergyRatioGwiqb"),taskcount);  // temporary name for ratio
-       for (m_obs->setSamplingBegin();!m_obs->isSamplingEnd();m_obs->setSamplingNext()){
-          double ratiovalue=m_obs->getCurrentSamplingValue(fitinfo.energy_key)
-                           /m_obs->getCurrentSamplingValue(refkey);
-          m_obs->putCurrentSamplingValue(enratio,ratiovalue);}
-       MCEstimate ratioest=m_obs->getEstimate(enratio);
-       XMLHandler xmlrat("EnergyRatioFitResult");
-       XMLHandler xmlrr;
-       ratioest.output(xmlrr); xmlrat.put_child(xmlrr);
-       xmlout.put_child(xmlrat);
-       createEffEnergyPlotWithFitAndEnergyRatio(meffvals,RealPart,fitinfo,
-                           ratioest.getFullEstimate(),ratioest.getSymmetricError(),
-                           goodtype,goodness,corrname,
-                           plotfile,symboltype,symbolcolor);
-       m_obs->eraseData(enratio);}
-    }
-    catch(const std::exception& errmsg){
-       xmlout.put_child("Error",string("DoFit with type LogTemporalCorrelator encountered an error: ")
-               +string(errmsg.what()));
-    }}
-
-
->>>>>>> 5dbba142
  else if (fittype=="TemporalCorrelatorInteractionRatio"){
     try{
      XMLHandler xmlf(xmltask,"TemporalCorrelatorInteractionRatioFit");
@@ -1445,7 +1103,6 @@
     double chisq_dof,qual;
     doChiSquareFitting(RTC,mz_info,chisq_dof,qual,
                        bestfit_params,xmlout);
-<<<<<<< HEAD
 
          // fit done, now evaluate energy ratio
     TCorrFitInfo fitinfo1, fitinfo2;
@@ -2273,7 +1930,7 @@
        if (Esq[k].xval<Esq[kmin].xval) kmin=k;
        if (Esq[k].xval>Esq[kmax].xval) kmax=k;}
     MCObsInfo randtemp("RandomTemporary",0);
-    doDispersionBySamplings(*m_obs,AFD.getAnisotropyKey(),AFD.getRestMassSquaredKey(), 
+    doAnisoDispersionBySamplings(*m_obs,AFD.getAnisotropyKey(),AFD.getRestMassSquaredKey(), 
                             AFD.m_momsq_quantum*AFD.m_imomsq[kmin],randtemp);
     MCEstimate fit1=m_obs->getEstimate(randtemp);
     upperfit[0].xval=AFD.m_imomsq[kmin];
@@ -2281,7 +1938,7 @@
     lowerfit[0].xval=AFD.m_imomsq[kmin];
     lowerfit[0].yval=fit1.getFullEstimate()-fit1.getSymmetricError();
     m_obs->eraseSamplings(randtemp);
-    doDispersionBySamplings(*m_obs,AFD.getAnisotropyKey(),AFD.getRestMassSquaredKey(), 
+    doAnisoDispersionBySamplings(*m_obs,AFD.getAnisotropyKey(),AFD.getRestMassSquaredKey(), 
                             AFD.m_momsq_quantum*AFD.m_imomsq[kmax],randtemp);
     MCEstimate fit2=m_obs->getEstimate(randtemp);
     upperfit[1].xval=AFD.m_imomsq[kmax];
@@ -2301,791 +1958,6 @@
     */
 
 
-=======
-
-         // fit done, now evaluate energy ratio
-    TCorrFitInfo fitinfo1, fitinfo2;
-    int nparam1=RTC.m_model1_ptr->getNumberOfParams();
-    vector<MCObsInfo> fitparam1_info(RTC.m_fitparam_info.begin(),RTC.m_fitparam_info.begin()+nparam1);
-    vector<MCObsInfo> fitparam2_info(RTC.m_fitparam_info.begin()+nparam1,RTC.m_fitparam_info.end());
-    vector<MCEstimate> bestfitparam1(bestfit_params.begin(),bestfit_params.begin()+nparam1);
-    vector<MCEstimate> bestfitparam2(bestfit_params.begin()+nparam1,bestfit_params.end());
-    RTC.m_model1_ptr->setFitInfo(fitparam1_info,bestfitparam1,RTC.getTmin1(),RTC.getTmax1(),
-                                 false,1,chisq_dof,qual,fitinfo1);
-    RTC.m_model2_ptr->setFitInfo(fitparam2_info,bestfitparam2,RTC.getTmin2(),RTC.getTmax2(),
-                                 false,1,chisq_dof,qual,fitinfo2);
-    for (m_obs->setSamplingBegin();!m_obs->isSamplingEnd();m_obs->setSamplingNext()){
-       double ratiovalue=m_obs->getCurrentSamplingValue(fitinfo1.energy_key)
-                        /m_obs->getCurrentSamplingValue(fitinfo2.energy_key);
-       m_obs->putCurrentSamplingValue(RTC.m_energyratio,ratiovalue);}
-    MCEstimate ratioest=m_obs->getEstimate(RTC.m_energyratio);
-    XMLHandler xmlrat("EnergyRatioFitResult");
-    XMLHandler xmlrr;
-    ratioest.output(xmlrr); xmlrat.put_child(xmlrr);
-    xmlout.put_child(xmlrat);
-    
-       // do the plot if requested for correlator 1
-    if (xmlf.count_among_children("DoEffectiveEnergyPlot")!=1) return;
-    XMLHandler xmlp(xmlf,"DoEffectiveEnergyPlot");
-    string plotfile;
-    xmlreadifchild(xmlp,"PlotFile",plotfile);
-    if (tidyString(plotfile).empty()){
-       xmlout.put_child("Warning","No plot file but asked for plot!");
-       return;}
-    string symbolcolor("blue"),symboltype("circle");
-    xmlreadifchild(xmlp,"SymbolColor",symbolcolor);
-    xmlreadifchild(xmlp,"SymbolType",symboltype);
-    string fitgood;
-    xmlreadifchild(xmlp,"Goodness",fitgood);
-    char goodtype='N';
-    double goodness=qual;
-    if (fitgood=="qual"){
-       goodtype='Q'; }
-    else if (fitgood=="chisq"){
-       goodtype='X'; goodness=chisq_dof;}
-    bool showapproach=(xml_child_tag_count(xmlp,"ShowApproach")>0);
-    string corrname;
-    xmlreadifchild(xmlp,"CorrName",corrname);
-    uint step=1;
-    if (xmlreadifchild(xmlp,"TimeStep",step)){
-       if ((step<1)||(step>getLatticeTimeExtent()/4)){
-          xmlout.put_child("PlotError","Bad effective energy time step");
-          return;}}
-    CorrelatorInfo corr(RTC.m_op1,RTC.m_op1);
-    if (corrname=="standard") corrname=getCorrelatorStandardName(corr);
-    bool hermitian=true;
-    bool subvev=RTC.m_subt_vev1;
-    uint efftype=RTC.m_model1_ptr->getEffMassType();
-    double subt_const=0.0;
-   // if (efftype>1){    // subtract fit constant
-   //    efftype-=2;     // efftypes 2 and 3 remove constant, but noisy
-   //    subt_const=bestfit_params[bestfit_params.size()-1].getFullEstimate();}
-    SamplingMode mode=m_obs->getCurrentSamplingMode();
-
-    map<double,MCEstimate> results;
-    getEffectiveEnergy(m_obs,corr,hermitian,subvev,RealPart,mode,step, 
-                       efftype,results,subt_const);
-    if (results.empty()){
-       xmlout.put_child("PlotError","No effective energy estimates could be obtained");
-       return;}
-         // do some XML output
-    xmlout.put_child("PlotFile",plotfile);
-    XMLHandler xmlef;
-    xmlef.set_root("EffectiveEnergy");
-    xmlef.put_child("TimeStep",make_string(step));
-    if (efftype==0) xmlef.put_child("EffEnergyType","TimeForward");
-    else if (efftype==1) xmlef.put_child("EffEnergyType","TimeSymmetric");
-    else if (efftype==2) xmlef.put_child("EffEnergyType","TimeForwardPlusConst");
-    else if (efftype==3) xmlef.put_child("EffEnergyType","TimeSymmetricPlusConst");
-    xmlef.seek_root();
-    xmlef.seek_first_child();
-    for (map<double,MCEstimate>::const_iterator rt=results.begin();rt!=results.end();rt++){
-       XMLHandler xmlr("Estimate");
-       xmlr.put_child("TimeSeparation",make_string(rt->first));
-       xmlr.put_child("MeanValue",make_string((rt->second).getFullEstimate()));
-       xmlr.put_child("SymmError",make_string((rt->second).getSymmetricError()));
-       xmlef.put_sibling(xmlr);}
-    xmlout.put_child(xmlef);
-           // now prepare the plot
-    //double maxrelerror=0.0;
-    /* TODO: probably should change this
-    if (xmlreadifchild(xmlp,"MaxRelativeErrorToPlot",maxrelerror)){
-       map<double,MCEstimate> raw(results);
-       results.clear();
-       for (map<double,MCEstimate>::const_iterator it=raw.begin();it!=raw.end();it++)
-          if ((it->second).getRelativeError()<std::abs(maxrelerror)) results.insert(*it);}
-    */
-
-    vector<XYDYPoint> meffvals(results.size());
-    uint k=0;
-    for (map<double,MCEstimate>::const_iterator rt=results.begin();rt!=results.end();rt++,k++){
-       meffvals[k]=XYDYPoint(rt->first, (rt->second).getFullEstimate(),
-                            (rt->second).getSymmetricError());}
-
-    RTC.m_model1_ptr->setFitInfo(fitparam1_info,bestfitparam1,RTC.getTmin1(),RTC.getTmax1(),
-                                 showapproach,step,chisq_dof,qual,fitinfo1);
-
-    createEffEnergyPlotWithFitAndEnergyRatio(meffvals,RealPart,fitinfo1,
-                               ratioest.getFullEstimate(),ratioest.getSymmetricError(),
-                               goodtype,goodness,corrname,
-                               plotfile,symboltype,symbolcolor);
-    }
-    catch(const std::exception& errmsg){
-       xmlout.put_child("Error",string("DoFit with type TwoTemporalCorrelator encountered an error: ")
-               +string(errmsg.what()));
-    }}
-
-
- else if (fittype=="TemporalCorrelatorTminVary"){
-    try{
-    XMLHandler xmlf(xmltask,"TemporalCorrelatorTminVaryFit");
-    uint tminfirst,tminlast,tmax;
-    xmlread(xmlf,"TminFirst",tminfirst,"TemporalCorrelatorTminVary");
-    xmlread(xmlf,"TminLast",tminlast,"TemporalCorrelatorTminVary");
-    xmlread(xmlf,"Tmax",tmax,"TemporalCorrelatorTminVary");
-    XMLHandler xmltf(xmlf,XMLHandler::subtree_copy);
-    xmltf.rename_tag("TemporalCorrelatorFit");
-    xmltf.put_child("MaximumTimeSeparation",make_string(tmax));
-    xmltf.put_child("MinimumTimeSeparation",make_string(tminfirst));
-
-    list<pair<MCObsInfo,double> > scattering_particles;
-    MCObsInfo aniso_obsinfo;
-    if (xmltask.count_among_children("DoEnergyDifference")==1){
-       XMLHandler xmled(xmltask,"DoEnergyDifference");
-       uint num_spatial_sites=0;
-       xmlread(xmled,"SpatialExtentNumSites",num_spatial_sites,"TemporalCorrelatorTminVary");
-       double m_momsq_quantum=6.2831853071795864770/double(num_spatial_sites);
-       m_momsq_quantum*=m_momsq_quantum;
-       if (xmled.count_to_among_children("Anisotropy")==1){
-         XMLHandler xmlani(xmled,"Anisotropy");
-         string name;
-         xmlread(xmlani,"Name",name,"Anisotropy");
-         int index=0;
-         xmlreadifchild(xmlani,"IDIndex",index);
-         aniso_obsinfo = MCObsInfo(name,index);}
-       list<XMLHandler> scattering_xml=xmled.find_among_children("ScatteringParticleEnergyFit");
-       for (list<XMLHandler>::iterator st=scattering_xml.begin();st!=scattering_xml.end();++st){
-          uint psq;
-          xmlread(*st,"IntMomSquared",psq,"ScatteringParticleEnergyFit");
-          double psqfactor=psq*m_momsq_quantum;
-          string name;
-          xmlread(*st,"Name",name,"ScatteringParticleEnergyFit");
-          int index=0;
-          xmlreadifchild(*st,"IDIndex",index);
-          scattering_particles.push_back(make_pair(MCObsInfo(name,index),psqfactor));}}
-
-    MCObsInfo chosen_fit_info;
-    if (xmltask.count_among_children("ChosenFitInfo")==1){
-       XMLHandler xmlchosen(xmltask,"ChosenFitInfo");
-       string name;
-       xmlread(xmlchosen,"Name",name,"ChosenFitInfo");
-       int index=0;
-       xmlreadifchild(xmlchosen,"IDIndex",index);
-       chosen_fit_info = MCObsInfo(name,index);}
-
-    XMLHandler xmlp(xmltask,"PlotInfo");
-    string plotfile;
-    xmlread(xmlp,"PlotFile",plotfile,"TemporalCorrelatorTminVary");
-    if (plotfile.empty()) throw(std::invalid_argument("Must have plot file name"));
-    string corrname("standard");
-    xmlreadif(xmlp,"CorrName",corrname,"TemporalCorrelatorTminVary");
-    string symbol("circle");
-    xmlreadif(xmlp,"SymbolType",symbol,"TemporalCorrelatorTminVary");
-    double qualthreshold=0.1;
-    xmlreadif(xmlp,"QualityThreshold",qualthreshold,"TemporalCorrelatorTminVary");
-    string goodfitcolor("blue");
-    xmlreadif(xmlp,"GoodFitSymbolColor",goodfitcolor,"TemporalCorrelatorTminVary");
-    string badfitcolor("red");
-    xmlreadif(xmlp,"BadFitSymbolColor",badfitcolor,"TemporalCorrelatorTminVary");
-    double correlatedthreshold=1.0;
-    xmlreadif(xmlp,"CorrelatedThreshold",correlatedthreshold,"TemporalCorrelatorTminVary");
-    bool correlatedfit_hollow=false;
-    if (xml_child_tag_count(xmlp,"CorrelatedFitSymbolHollow")>0) correlatedfit_hollow=true;
-    bool uncorrelatedfit_hollow=false;
-    if (xml_child_tag_count(xmlp,"UncorrelatedFitSymbolHollow")>0) uncorrelatedfit_hollow=true;
-    vector<XYDYDYPoint> goodcorrelatedfits,gooduncorrelatedfits,badcorrelatedfits,baduncorrelatedfits;
-    for (uint tmin=tminfirst;tmin<=tminlast;++tmin){
-       xmltf.seek_unique("MinimumTimeSeparation");
-       xmltf.seek_next_node();       
-       xmltf.set_text_content(make_string(tmin)); 
-       try{
-       RealTemporalCorrelatorFit RTC(xmltf,*m_obs,taskcount);
-       CorrelatorInfo corr(RTC.m_op,RTC.m_op);
-       if (corrname=="standard") corrname=getCorrelatorStandardName(corr);
-       const vector<uint>& tvalues=RTC.getTvalues();
-       if (find(tvalues.begin(),tvalues.end(),tmin)==tvalues.end()) continue;
-       int dof = tvalues.size() - RTC.m_model_ptr->getNumberOfParams();
-       if (dof < 1) continue;
-       const vector<MCObsInfo>& fitparam_infos=RTC.getFitParamInfos();
-       for (uint k=0;k<fitparam_infos.size();++k)
-          m_obs->eraseSamplings(fitparam_infos[k]);
-       XMLHandler xmlof; RTC.output(xmlof);
-       xmlof.rename_tag("TemporalCorrelatorTminVaryFit");
-       xmlout.put_child(xmlof);
-       double chisq_dof,qual;
-       doChiSquareFitting(RTC,mz_info,chisq_dof,qual,bestfit_params,xmlout);
-       TCorrFitInfo fitinfo;
-       uint meff_tstep=1; bool showapproach=false;
-       RTC.m_model_ptr->setFitInfo(RTC.m_fitparam_info,bestfit_params,tmin,tmax,
-                                   showapproach,meff_tstep,chisq_dof,qual,fitinfo);
-       MCObsInfo energy_key=fitinfo.energy_key;
-       if (scattering_particles.size()>0){
-          if (aniso_obsinfo.isVacuum()) // no anisotropy
-            doEnergyDifferenceBySamplings(*m_obs,energy_key,scattering_particles,energy_key);
-          else
-            doEnergyDifferenceBySamplings(*m_obs,energy_key,aniso_obsinfo,scattering_particles,energy_key);}
-
-       bool correlated=false;
-       if (!chosen_fit_info.isVacuum()){
-          MCObsInfo diff_obs;
-          doCorrelatedDifferenceBySamplings(*m_obs,chosen_fit_info,energy_key,diff_obs);
-          MCEstimate diff_est=m_obs->getEstimate(diff_obs);
-          double diff_val=diff_est.getFullEstimate();
-          double diff_up,diff_down;
-          if (diff_est.isJackknifeMode())
-             diff_up=diff_down=correlatedthreshold*diff_est.getSymmetricError();
-          else{
-             diff_up=correlatedthreshold*(diff_est.getUpperConfLimit()-diff_val);
-             diff_down=correlatedthreshold*(diff_val-diff_est.getLowerConfLimit());}
-
-          double upper_limit=diff_up+diff_val;
-          double lower_limit=diff_val-diff_down;
-          correlated = upper_limit >= 0. && lower_limit <= 0.;}
-
-       MCEstimate energy=m_obs->getEstimate(energy_key);
-       double y=energy.getFullEstimate();
-       double dyup,dydn;
-       if (energy.isJackknifeMode()) 
-          dyup=dydn=energy.getSymmetricError();
-       else{
-          dyup=energy.getUpperConfLimit()-y;
-          dydn=y-energy.getLowerConfLimit();}
-       if (qual>=0.1 && correlated) goodcorrelatedfits.push_back(XYDYDYPoint(tmin,y,dyup,dydn));
-       else if (qual>=0.1 && !correlated) gooduncorrelatedfits.push_back(XYDYDYPoint(tmin,y,dyup,dydn));
-       else if (qual<0.1 && correlated) badcorrelatedfits.push_back(XYDYDYPoint(tmin,y,dyup,dydn));
-       else baduncorrelatedfits.push_back(XYDYDYPoint(tmin,y,dyup,dydn));}
-       catch(const std::exception& errmsg){
-          xmlout.put_child("Error",string("DoFit within type TemporalCorrelatorTminVary encountered an error: ")
-                 +string(errmsg.what()));
-       }}
-    XMLHandler xmlplog("TminPlot");
-    xmlplog.put_child("PlotFile",plotfile);
-    xmlplog.put_child("QualityThreshold",make_string(qualthreshold));
-    xmlplog.put_child("CorrelatedThreshold",make_string(correlatedthreshold));
-    xmlplog.put_child("NumberOfGoodCorrelatedFitPoints",make_string(goodcorrelatedfits.size()));
-    xmlplog.put_child("NumberOfGoodUncorrelatedFitPoints",make_string(gooduncorrelatedfits.size()));
-    xmlplog.put_child("NumberOfBadCorrelatedFitPoints",make_string(badcorrelatedfits.size()));
-    xmlplog.put_child("NumberOfBadUncorrelatedFitPoints",make_string(baduncorrelatedfits.size()));
-    xmlout.put_child(xmlplog);
-
-    XYDYDYPoint chosen_fit(0,0,0,0);
-    if (!chosen_fit_info.isVacuum()){
-       MCEstimate chosen_fit_estimate=m_obs->getEstimate(chosen_fit_info);
-       double y=chosen_fit_estimate.getFullEstimate();
-       double dyup,dydn;
-       if (chosen_fit_estimate.isJackknifeMode()) 
-          dyup=dydn=chosen_fit_estimate.getSymmetricError();
-       else{
-          dyup=chosen_fit_estimate.getUpperConfLimit()-y;
-          dydn=y-chosen_fit_estimate.getLowerConfLimit();}
-       chosen_fit = XYDYDYPoint(1,y,dyup,dydn);}
-    createTMinPlot(goodcorrelatedfits,gooduncorrelatedfits,badcorrelatedfits,baduncorrelatedfits,
-                   corrname,plotfile,symbol,goodfitcolor,badfitcolor,correlatedfit_hollow,
-                   uncorrelatedfit_hollow,chosen_fit);}
-    catch(const std::exception& errmsg){
-       xmlout.put_child("Error",string("DoFit with type TemporalCorrelatorTminVary encountered an error: ")
-               +string(errmsg.what()));
-    }}
-
- else if (fittype=="LogTemporalCorrelatorTminVary"){
-    try{
-    XMLHandler xmlf(xmltask,"LogTemporalCorrelatorTminVaryFit");
-    uint tminfirst,tminlast,tmax;
-    xmlread(xmlf,"TminFirst",tminfirst,"LogTemporalCorrelatorTminVary");
-    xmlread(xmlf,"TminLast",tminlast,"LogTemporalCorrelatorTminVary");
-    xmlread(xmlf,"Tmax",tmax,"LogTemporalCorrelatorTminVary");
-    XMLHandler xmltf(xmlf,XMLHandler::subtree_copy);
-    xmltf.rename_tag("LogTemporalCorrelatorFit");
-    xmltf.put_child("MaximumTimeSeparation",make_string(tmax));
-    xmltf.put_child("MinimumTimeSeparation",make_string(tminfirst));
-
-    list<pair<MCObsInfo,double> > scattering_particles;
-    MCObsInfo aniso_obsinfo;
-    if (xmltask.count_among_children("DoEnergyDifference")==1){
-       XMLHandler xmled(xmltask,"DoEnergyDifference");
-       uint num_spatial_sites=0;
-       xmlread(xmled,"SpatialExtentNumSites",num_spatial_sites,"TemporalCorrelatorTminVary");
-       double m_momsq_quantum=6.2831853071795864770/double(num_spatial_sites);
-       m_momsq_quantum*=m_momsq_quantum;
-       if (xmled.count_to_among_children("Anisotropy")==1){
-         XMLHandler xmlani(xmled,"Anisotropy");
-         string name;
-         xmlread(xmlani,"Name",name,"Anisotropy");
-         int index=0;
-         xmlreadifchild(xmlani,"IDIndex",index);
-         aniso_obsinfo = MCObsInfo(name,index);}
-       list<XMLHandler> scattering_xml=xmled.find_among_children("ScatteringParticleEnergyFit");
-       for (list<XMLHandler>::iterator st=scattering_xml.begin();st!=scattering_xml.end();++st){
-          uint psq;
-          xmlread(*st,"IntMomSquared",psq,"ScatteringParticleEnergyFit");
-          double psqfactor=psq*m_momsq_quantum;
-          string name;
-          xmlread(*st,"Name",name,"ScatteringParticleEnergyFit");
-          int index=0;
-          xmlreadifchild(*st,"IDIndex",index);
-          scattering_particles.push_back(make_pair(MCObsInfo(name,index),psqfactor));}}
-
-    MCObsInfo chosen_fit_info;
-    if (xmltask.count_among_children("ChosenFitInfo")==1){
-       XMLHandler xmlchosen(xmltask,"ChosenFitInfo");
-       string name;
-       xmlread(xmlchosen,"Name",name,"ChosenFitInfo");
-       int index=0;
-       xmlreadifchild(xmlchosen,"IDIndex",index);
-       chosen_fit_info = MCObsInfo(name,index);}
-
-    XMLHandler xmlp(xmltask,"PlotInfo");
-    string plotfile;
-    xmlread(xmlp,"PlotFile",plotfile,"LogTemporalCorrelatorTminVary");
-    if (plotfile.empty()) throw(std::invalid_argument("Must have plot file name"));
-    string corrname("standard");
-    xmlreadif(xmlp,"CorrName",corrname,"LogTemporalCorrelatorTminVary");
-    string symbol("circle");
-    xmlreadif(xmlp,"SymbolType",symbol,"LogTemporalCorrelatorTminVary");
-    double qualthreshold=0.1;
-    xmlreadif(xmlp,"QualityThreshold",qualthreshold,"LogTemporalCorrelatorTminVary");
-    string goodfitcolor("blue");
-    xmlreadif(xmlp,"GoodFitSymbolColor",goodfitcolor,"LogTemporalCorrelatorTminVary");
-    string badfitcolor("red");
-    xmlreadif(xmlp,"BadFitSymbolColor",badfitcolor,"LogTemporalCorrelatorTminVary");
-    double correlatedthreshold=1.0;
-    xmlreadif(xmlp,"CorrelatedThreshold",correlatedthreshold,"TemporalCorrelatorTminVary");
-    bool correlatedfit_hollow=false;
-    if (xml_child_tag_count(xmlp,"CorrelatedFitSymbolHollow")>0) correlatedfit_hollow=true;
-    bool uncorrelatedfit_hollow=false;
-    if (xml_child_tag_count(xmlp,"UncorrelatedFitSymbolHollow")>0) uncorrelatedfit_hollow=true;
-    vector<XYDYDYPoint> goodcorrelatedfits,gooduncorrelatedfits,badcorrelatedfits,baduncorrelatedfits;
-    for (uint tmin=tminfirst;tmin<=tminlast;++tmin){
-       xmltf.seek_unique("MinimumTimeSeparation");
-       xmltf.seek_next_node();       
-       xmltf.set_text_content(make_string(tmin)); 
-       try{
-       LogRealTemporalCorrelatorFit RTC(xmltf,*m_obs,taskcount);
-       CorrelatorInfo corr(RTC.m_op,RTC.m_op);
-       if (corrname=="standard") corrname=getCorrelatorStandardName(corr);
-       const vector<uint>& tvalues=RTC.getTvalues();
-       if (find(tvalues.begin(),tvalues.end(),tmin)==tvalues.end()) continue;
-       int dof = tvalues.size() - RTC.m_model_ptr->getNumberOfParams();
-       if (dof < 1) continue;
-       const vector<MCObsInfo>& fitparam_infos=RTC.getFitParamInfos();
-       for (uint k=0;k<fitparam_infos.size();++k)
-          m_obs->eraseSamplings(fitparam_infos[k]);
-       XMLHandler xmlof; RTC.output(xmlof);
-       xmlof.rename_tag("LogTemporalCorrelatorTminVaryFit");
-       xmlout.put_child(xmlof);
-       double chisq_dof,qual;
-       doChiSquareFitting(RTC,mz_info,chisq_dof,qual,bestfit_params,xmlout);
-       TCorrFitInfo fitinfo;
-       uint meff_tstep=1; bool showapproach=false;
-       RTC.m_model_ptr->setFitInfo(RTC.m_fitparam_info,bestfit_params,tmin,tmax,
-                                   showapproach,meff_tstep,chisq_dof,qual,fitinfo);
-       MCObsInfo energy_key=fitinfo.energy_key;
-       if (scattering_particles.size()>0){
-          if (aniso_obsinfo.isVacuum()) // no anisotropy
-            doEnergyDifferenceBySamplings(*m_obs,energy_key,scattering_particles,energy_key);
-          else
-            doEnergyDifferenceBySamplings(*m_obs,energy_key,aniso_obsinfo,scattering_particles,energy_key);}
-
-       bool correlated=false;
-       if (!chosen_fit_info.isVacuum()){
-          MCObsInfo diff_obs;
-          doCorrelatedDifferenceBySamplings(*m_obs,chosen_fit_info,energy_key,diff_obs);
-          MCEstimate diff_est=m_obs->getEstimate(diff_obs);
-          double diff_val=diff_est.getFullEstimate();
-          double diff_up,diff_down;
-          if (diff_est.isJackknifeMode())
-             diff_up=diff_down=correlatedthreshold*diff_est.getSymmetricError();
-          else{
-             diff_up=correlatedthreshold*(diff_est.getUpperConfLimit()-diff_val);
-             diff_down=correlatedthreshold*(diff_val-diff_est.getLowerConfLimit());}
-
-          double upper_limit=diff_up+diff_val;
-          double lower_limit=diff_val-diff_down;
-          correlated = upper_limit >= 0. && lower_limit <= 0.;}
-
-       MCEstimate energy=m_obs->getEstimate(energy_key);
-       double y=energy.getFullEstimate();
-       double dyup,dydn;
-       if (energy.isJackknifeMode()) 
-          dyup=dydn=energy.getSymmetricError();
-       else{
-          dyup=energy.getUpperConfLimit()-y;
-          dydn=y-energy.getLowerConfLimit();}
-       if (qual>=0.1 && correlated) goodcorrelatedfits.push_back(XYDYDYPoint(tmin,y,dyup,dydn));
-       else if (qual>=0.1 && !correlated) gooduncorrelatedfits.push_back(XYDYDYPoint(tmin,y,dyup,dydn));
-       else if (qual<0.1 && correlated) badcorrelatedfits.push_back(XYDYDYPoint(tmin,y,dyup,dydn));
-       else baduncorrelatedfits.push_back(XYDYDYPoint(tmin,y,dyup,dydn));}
-       catch(const std::exception& errmsg){
-          xmlout.put_child("Error",string("DoFit within type LogTemporalCorrelatorTminVary encountered an error: ")
-                 +string(errmsg.what()));
-       }}
-    XMLHandler xmlplog("TminPlot");
-    xmlplog.put_child("PlotFile",plotfile);
-    xmlplog.put_child("QualityThreshold",make_string(qualthreshold));
-    xmlplog.put_child("CorrelatedThreshold",make_string(correlatedthreshold));
-    xmlplog.put_child("NumberOfGoodCorrelatedFitPoints",make_string(goodcorrelatedfits.size()));
-    xmlplog.put_child("NumberOfGoodUncorrelatedFitPoints",make_string(gooduncorrelatedfits.size()));
-    xmlplog.put_child("NumberOfBadCorrelatedFitPoints",make_string(badcorrelatedfits.size()));
-    xmlplog.put_child("NumberOfBadUncorrelatedFitPoints",make_string(baduncorrelatedfits.size()));
-    xmlout.put_child(xmlplog);
-
-    XYDYDYPoint chosen_fit(0,0,0,0);
-    if (!chosen_fit_info.isVacuum()){
-       MCEstimate chosen_fit_estimate=m_obs->getEstimate(chosen_fit_info);
-       double y=chosen_fit_estimate.getFullEstimate();
-       double dyup,dydn;
-       if (chosen_fit_estimate.isJackknifeMode()) 
-          dyup=dydn=chosen_fit_estimate.getSymmetricError();
-       else{
-          dyup=chosen_fit_estimate.getUpperConfLimit()-y;
-          dydn=y-chosen_fit_estimate.getLowerConfLimit();}
-       chosen_fit = XYDYDYPoint(1,y,dyup,dydn);}
-    createTMinPlot(goodcorrelatedfits,gooduncorrelatedfits,badcorrelatedfits,baduncorrelatedfits,
-                   corrname,plotfile,symbol,goodfitcolor,badfitcolor,correlatedfit_hollow,
-                   uncorrelatedfit_hollow,chosen_fit);}
-    catch(const std::exception& errmsg){
-       xmlout.put_child("Error",string("DoFit with type LogTemporalCorrelatorTminVary encountered an error: ")
-               +string(errmsg.what()));
-    }}
-
-
-
- else if (fittype=="TemporalCorrelatorInteractionRatioTminVary"){
-    try{
-    XMLHandler xmlf(xmltask,"TemporalCorrelatorInteractionRatioTminVaryFit");
-    XMLHandler xmlres(xmlf,"Ratio");
-    OperatorInfo ratio_op(xmlres);
-    XMLHandler xmlint(xmlf,"InteractingOperator");
-    bool numvev=(xmlint.count("SubtractVEV")>0) ? true: false;
-    pair<OperatorInfo,bool> numerator=make_pair(OperatorInfo(xmlint),numvev);
-    vector<pair<OperatorInfo,bool> > denominator;
-    list<XMLHandler> denomxml=xmlf.find_among_children("NonInteractingOperator");
-    for (list<XMLHandler>::iterator it=denomxml.begin();it!=denomxml.end();++it){
-      OperatorInfo opinfo(*it);
-      bool subvev=(it->count("SubtractVEV")>0) ? true: false;
-      denominator.push_back(make_pair(opinfo,subvev));}
-    uint nterms=denominator.size();
-    if (nterms<2) throw(std::invalid_argument("Two or more NonInteractingOperators required"));
-    XMLHandler xmlo, xmldp;
-    xmlo.set_root("Ratio");
-    ratio_op.output(xmldp);
-    xmlo.put_child(xmldp);
-    xmlout.put_child(xmlo);
-    xmlo.set_root("InteractingOperator");
-    numerator.first.output(xmldp);
-    xmlo.put_child(xmldp);
-    xmlout.put_child(xmlo);
-    xmlo.set_root("NonInteractingOperators");
-    for (vector<pair<OperatorInfo,bool> >::const_iterator
-           it=denominator.begin();it!=denominator.end();it++){
-       XMLHandler xmloo; it->first.output(xmloo); xmlo.put_child(xmloo);}
-    xmlout.put_child(xmlo);
-    set<MCObsInfo> obskeys;
-    bool erase_orig=true;
-    uint tminfirst,tminlast,tmax;
-    xmlread(xmlf,"TminFirst",tminfirst,"TemporalCorrelatorInteractionRatioTminVary");
-    xmlread(xmlf,"TminLast",tminlast,"TemporalCorrelatorInteractionRatioTminVary");
-    xmlread(xmlf,"Tmax",tmax,"TemporalCorrelatorInteractionRatioTminVary");
-
-    doCorrelatorInteractionRatioBySamplings(*m_obs,numerator,denominator,
-                                            0,(tmax<64)?64:tmax,ratio_op,obskeys,erase_orig);
-
-
-    XMLHandler xmltf(xmlf,XMLHandler::subtree_copy);
-    xmltf.rename_tag("TemporalCorrelatorFit");
-    xmltf.put_child("MaximumTimeSeparation",make_string(tmax));
-    xmltf.put_child("MinimumTimeSeparation",make_string(tminfirst));
-    XMLHandler xmlro; ratio_op.output(xmlro);
-    xmltf.put_child(xmlro); 
-
-    list<pair<MCObsInfo,double> > scattering_particles;
-    MCObsInfo aniso_obsinfo;
-    if (xmltask.count_among_children("DoReconstructEnergy")==1){
-       XMLHandler xmled(xmltask,"DoReconstructEnergy");
-       uint num_spatial_sites=0;
-       xmlread(xmled,"SpatialExtentNumSites",num_spatial_sites,"TemporalCorrelatorTminVary");
-       double m_momsq_quantum=6.2831853071795864770/double(num_spatial_sites);
-       m_momsq_quantum*=m_momsq_quantum;
-       if (xmled.count_to_among_children("Anisotropy")==1){
-         XMLHandler xmlani(xmled,"Anisotropy");
-         string name;
-         xmlread(xmlani,"Name",name,"Anisotropy");
-         int index=0;
-         xmlreadifchild(xmlani,"IDIndex",index);
-         aniso_obsinfo = MCObsInfo(name,index);}
-       list<XMLHandler> scattering_xml=xmled.find_among_children("ScatteringParticleEnergyFit");
-       for (list<XMLHandler>::iterator st=scattering_xml.begin();st!=scattering_xml.end();++st){
-          uint psq;
-          xmlread(*st,"IntMomSquared",psq,"ScatteringParticleEnergyFit");
-          double psqfactor=psq*m_momsq_quantum;
-          string name;
-          xmlread(*st,"Name",name,"ScatteringParticleEnergyFit");
-          int index=0;
-          xmlreadifchild(*st,"IDIndex",index);
-          scattering_particles.push_back(make_pair(MCObsInfo(name,index),psqfactor));}}
-
-    MCObsInfo chosen_fit_info;
-    if (xmltask.count_among_children("ChosenFitInfo")==1){
-       XMLHandler xmlchosen(xmltask,"ChosenFitInfo");
-       string name;
-       xmlread(xmlchosen,"Name",name,"ChosenFitInfo");
-       int index=0;
-       xmlreadifchild(xmlchosen,"IDIndex",index);
-       chosen_fit_info = MCObsInfo(name,index);}
-
-    XMLHandler xmlp(xmltask,"PlotInfo");
-    string plotfile;
-    xmlread(xmlp,"PlotFile",plotfile,"TemporalCorrelatorInteractionRatioTminVary");
-    if (plotfile.empty()) throw(std::invalid_argument("Must have plot file name"));
-    string corrname("standard");
-    xmlreadif(xmlp,"CorrName",corrname,"TemporalCorrelatorInteractionRatioTminVary");
-    string symbol("circle");
-    xmlreadif(xmlp,"SymbolType",symbol,"TemporalCorrelatorInteractionRatioTminVary");
-    double qualthreshold=0.1;
-    xmlreadif(xmlp,"QualityThreshold",qualthreshold,"TemporalCorrelatorInteractionRatioTminVary");
-    string goodfitcolor("blue");
-    xmlreadif(xmlp,"GoodFitSymbolColor",goodfitcolor,"TemporalCorrelatorInteractionRatioTminVary");
-    string badfitcolor("red");
-    xmlreadif(xmlp,"BadFitSymbolColor",badfitcolor,"TemporalCorrelatorInteractionRatioTminVary");
-    double correlatedthreshold=1.0;
-    xmlreadif(xmlp,"CorrelatedThreshold",correlatedthreshold,"TemporalCorrelatorTminVary");
-    bool correlatedfit_hollow=false;
-    if (xml_child_tag_count(xmlp,"CorrelatedFitSymbolHollow")>0) correlatedfit_hollow=true;
-    bool uncorrelatedfit_hollow=false;
-    if (xml_child_tag_count(xmlp,"UncorrelatedFitSymbolHollow")>0) uncorrelatedfit_hollow=true;
-    vector<XYDYDYPoint> goodcorrelatedfits,gooduncorrelatedfits,badcorrelatedfits,baduncorrelatedfits;
-    for (uint tmin=tminfirst;tmin<=tminlast;++tmin){
-       xmltf.seek_unique("MinimumTimeSeparation");
-       xmltf.seek_next_node();       
-       xmltf.set_text_content(make_string(tmin)); 
-       try{
-       RealTemporalCorrelatorFit RTC(xmltf,*m_obs,taskcount);
-       CorrelatorInfo corr(RTC.m_op,RTC.m_op);
-       if (corrname=="standard") corrname=getCorrelatorStandardName(corr);
-       const vector<uint>& tvalues=RTC.getTvalues();
-       if (find(tvalues.begin(),tvalues.end(),tmin)==tvalues.end()) continue;
-       int dof = tvalues.size() - RTC.m_model_ptr->getNumberOfParams();
-       if (dof < 1) continue;
-       const vector<MCObsInfo>& fitparam_infos=RTC.getFitParamInfos();
-       for (uint k=0;k<fitparam_infos.size();++k)
-          m_obs->eraseSamplings(fitparam_infos[k]);
-       XMLHandler xmlof; RTC.output(xmlof);
-       xmlof.rename_tag("TemporalCorrelatorInteractionRatioTminVaryFit");
-       xmlout.put_child(xmlof);
-       double chisq_dof,qual;
-       doChiSquareFitting(RTC,mz_info,chisq_dof,qual,bestfit_params,xmlout);
-       TCorrFitInfo fitinfo;
-       uint meff_tstep=1; bool showapproach=false;
-       RTC.m_model_ptr->setFitInfo(RTC.m_fitparam_info,bestfit_params,tmin,tmax,
-                                   showapproach,meff_tstep,chisq_dof,qual,fitinfo);
-       MCObsInfo energy_key=fitinfo.energy_key;
-       if (scattering_particles.size()>0){
-          if (aniso_obsinfo.isVacuum()) // no anisotropy
-            doReconstructEnergyBySamplings(*m_obs,energy_key,scattering_particles,energy_key);
-          else
-            doReconstructEnergyBySamplings(*m_obs,energy_key,aniso_obsinfo,scattering_particles,energy_key);}
-
-       bool correlated=false;
-       if (!chosen_fit_info.isVacuum()){
-          MCObsInfo diff_obs;
-          doCorrelatedDifferenceBySamplings(*m_obs,chosen_fit_info,energy_key,diff_obs);
-          MCEstimate diff_est=m_obs->getEstimate(diff_obs);
-          double diff_val=diff_est.getFullEstimate();
-          double diff_up,diff_down;
-          if (diff_est.isJackknifeMode())
-             diff_up=diff_down=correlatedthreshold*diff_est.getSymmetricError();
-          else{
-             diff_up=correlatedthreshold*(diff_est.getUpperConfLimit()-diff_val);
-             diff_down=correlatedthreshold*(diff_val-diff_est.getLowerConfLimit());}
-
-          double upper_limit=diff_up+diff_val;
-          double lower_limit=diff_val-diff_down;
-          correlated = upper_limit >= 0. && lower_limit <= 0.;}
-
-       MCEstimate energy=m_obs->getEstimate(energy_key);
-       double y=energy.getFullEstimate();
-       double dyup,dydn;
-       if (energy.isJackknifeMode()) 
-          dyup=dydn=energy.getSymmetricError();
-       else{
-          dyup=energy.getUpperConfLimit()-y;
-          dydn=y-energy.getLowerConfLimit();}
-       if (qual>=0.1 && correlated) goodcorrelatedfits.push_back(XYDYDYPoint(tmin,y,dyup,dydn));
-       else if (qual>=0.1 && !correlated) gooduncorrelatedfits.push_back(XYDYDYPoint(tmin,y,dyup,dydn));
-       else if (qual<0.1 && correlated) badcorrelatedfits.push_back(XYDYDYPoint(tmin,y,dyup,dydn));
-       else baduncorrelatedfits.push_back(XYDYDYPoint(tmin,y,dyup,dydn));}
-       catch(const std::exception& errmsg){
-          xmlout.put_child("Error",string("DoFit within type TemporalCorrelatorInteractionRatioTminVary encountered an error: ")
-                 +string(errmsg.what()));
-       }}
-    XMLHandler xmlplog("TminPlot");
-    xmlplog.put_child("PlotFile",plotfile);
-    xmlplog.put_child("QualityThreshold",make_string(qualthreshold));
-    xmlplog.put_child("CorrelatedThreshold",make_string(correlatedthreshold));
-    xmlplog.put_child("NumberOfGoodCorrelatedFitPoints",make_string(goodcorrelatedfits.size()));
-    xmlplog.put_child("NumberOfGoodUncorrelatedFitPoints",make_string(gooduncorrelatedfits.size()));
-    xmlplog.put_child("NumberOfBadCorrelatedFitPoints",make_string(badcorrelatedfits.size()));
-    xmlplog.put_child("NumberOfBadUncorrelatedFitPoints",make_string(baduncorrelatedfits.size()));
-    xmlout.put_child(xmlplog);
-
-    XYDYDYPoint chosen_fit(0,0,0,0);
-    if (!chosen_fit_info.isVacuum()){
-       MCEstimate chosen_fit_estimate=m_obs->getEstimate(chosen_fit_info);
-       double y=chosen_fit_estimate.getFullEstimate();
-       double dyup,dydn;
-       if (chosen_fit_estimate.isJackknifeMode()) 
-          dyup=dydn=chosen_fit_estimate.getSymmetricError();
-       else{
-          dyup=chosen_fit_estimate.getUpperConfLimit()-y;
-          dydn=y-chosen_fit_estimate.getLowerConfLimit();}
-       chosen_fit = XYDYDYPoint(1,y,dyup,dydn);}
-    createTMinPlot(goodcorrelatedfits,gooduncorrelatedfits,badcorrelatedfits,baduncorrelatedfits,
-                   corrname,plotfile,symbol,goodfitcolor,badfitcolor,correlatedfit_hollow,
-                   uncorrelatedfit_hollow,chosen_fit);}
-    catch(const std::exception& errmsg){
-       xmlout.put_child("Error",string("DoFit with type TemporalCorrelatorTminVary encountered an error: ")
-               +string(errmsg.what()));
-    }}
-
-
- else if (fittype=="AnisotropyFromDispersion"){
-    try{
-    XMLHandler xmlf(xmltask,"AnisotropyFromDispersionFit");
-    AnisotropyFromDispersionFit AFD(xmlf,*m_obs,taskcount);
-    XMLHandler xmlof; AFD.output(xmlof);
-    xmlout.put_child(xmlof);
-    double chisq_dof,qual;
-    doChiSquareFitting(AFD,mz_info,chisq_dof,qual,
-                       bestfit_params,xmlout);
-
-         // fit done, now make plot if requested
-    if (xmlf.count_among_children("DoPlot")!=1) return;
-    XMLHandler xmlp(xmlf,"DoPlot");
-    string plotfile;
-    xmlreadifchild(xmlp,"PlotFile",plotfile);
-    if (tidyString(plotfile).empty()){
-       xmlout.put_child("Warning","No plot file but asked for plot!");
-       return;}
-    string symbolcolor("blue"),symboltype("circle");
-    xmlreadifchild(xmlp,"SymbolColor",symbolcolor);
-    xmlreadifchild(xmlp,"SymbolType",symboltype);
-    string fitgood;
-    xmlreadifchild(xmlp,"Goodness",fitgood);
-    char goodtype='N';
-    double goodness=qual;
-    if (fitgood=="qual"){
-       goodtype='Q'; }
-    else if (fitgood=="chisq"){
-       goodtype='X'; goodness=chisq_dof;}
-    MCEstimate xiest=m_obs->getEstimate(AFD.getAnisotropyKey());
-         // do some XML output
-    string particlename;
-    xmlreadifchild(xmlp,"ParticleName",particlename);
-    xmlout.put_child("PlotFile",plotfile);
-
-    vector<XYDYPoint> Esq(AFD.m_nobs);
-    vector<XYPoint> upperfit(2), lowerfit(2);
-    uint kmin=0, kmax=0;
-    for (uint k=0;k<AFD.m_nobs;k++){
-       MCEstimate est=m_obs->getEstimate(AFD.m_obs_info[k]);
-       Esq[k].xval=AFD.m_imomsq[k];
-       Esq[k].yval=est.getFullEstimate();
-       Esq[k].yerr=est.getSymmetricError();
-       if (Esq[k].xval<Esq[kmin].xval) kmin=k;
-       if (Esq[k].xval>Esq[kmax].xval) kmax=k;}
-    MCObsInfo randtemp("RandomTemporary",0);
-    doDispersionBySamplings(*m_obs,AFD.getAnisotropyKey(),AFD.getRestMassSquaredKey(), 
-                            AFD.m_momsq_quantum*AFD.m_imomsq[kmin],randtemp);
-    MCEstimate fit1=m_obs->getEstimate(randtemp);
-    upperfit[0].xval=AFD.m_imomsq[kmin];
-    upperfit[0].yval=fit1.getFullEstimate()+fit1.getSymmetricError();
-    lowerfit[0].xval=AFD.m_imomsq[kmin];
-    lowerfit[0].yval=fit1.getFullEstimate()-fit1.getSymmetricError();
-    m_obs->eraseSamplings(randtemp);
-    doDispersionBySamplings(*m_obs,AFD.getAnisotropyKey(),AFD.getRestMassSquaredKey(), 
-                            AFD.m_momsq_quantum*AFD.m_imomsq[kmax],randtemp);
-    MCEstimate fit2=m_obs->getEstimate(randtemp);
-    upperfit[1].xval=AFD.m_imomsq[kmax];
-    upperfit[1].yval=fit2.getFullEstimate()+fit2.getSymmetricError();
-    lowerfit[1].xval=AFD.m_imomsq[kmax];
-    lowerfit[1].yval=fit2.getFullEstimate()-fit2.getSymmetricError();
-    m_obs->eraseSamplings(randtemp);
-
-    createEnergyDispersionPlot(Esq,xiest.getFullEstimate(),xiest.getSymmetricError(),
-                               goodtype,goodness,particlename,lowerfit,upperfit,
-                               plotfile,symboltype,symbolcolor);
-    }
-    catch(const std::exception& errmsg){
-       xmlout.put_child("Error",string("DoFit with type AnisotropyFromDispersion encountered an error: ")
-               +string(errmsg.what()));
-    }}
-
-  /*
- else if (fittype=="LatticeDispersionRelation"){
-    try{
-    XMLHandler xmlf(xmltask,"LatticeDispersionRelationFit");
-    LatticeDispersionFit LDF(xmlf,*m_obs,taskcount);
-    XMLHandler xmlof; LDF.output(xmlof);
-    xmlout.put_child(xmlof);
-    double chisq_dof,qual;
-    doChiSquareFitting(LDF,mz_info,chisq_dof,qual,
-                       bestfit_params,xmlout);
-
-         // fit done, now make plot if requested
-    if (xmlf.count_among_children("DoPlot")!=1) return;
-    XMLHandler xmlp(xmlf,"DoPlot");
-    string plotfile;
-    xmlreadifchild(xmlp,"PlotFile",plotfile);
-    if (tidyString(plotfile).empty()){
-       xmlout.put_child("Warning","No plot file but asked for plot!");
-       return;}
-    string symbolcolor("blue"),symboltype("circle");
-    xmlreadifchild(xmlp,"SymbolColor",symbolcolor);
-    xmlreadifchild(xmlp,"SymbolType",symboltype);
-    string fitgood;
-    xmlreadifchild(xmlp,"Goodness",fitgood);
-    char goodtype='N';
-    double goodness=qual;
-    if (fitgood=="qual"){
-       goodtype='Q'; }
-    else if (fitgood=="chisq"){
-       goodtype='X'; goodness=chisq_dof;}
-    MCEstimate xiest=m_obs->getEstimate(AFD.getAnisotropyKey());
-         // do some XML output
-    string particlename;
-    xmlreadifchild(xmlp,"ParticleName",particlename);
-    xmlout.put_child("PlotFile",plotfile);
-
-    vector<XYDYPoint> Esq(AFD.m_nobs);
-    vector<XYPoint> upperfit(2), lowerfit(2);
-    uint kmin=0, kmax=0;
-    for (uint k=0;k<AFD.m_nobs;k++){
-       MCEstimate est=m_obs->getEstimate(AFD.m_obs_info[k]);
-       Esq[k].xval=AFD.m_imomsq[k];
-       Esq[k].yval=est.getFullEstimate();
-       Esq[k].yerr=est.getSymmetricError();
-       if (Esq[k].xval<Esq[kmin].xval) kmin=k;
-       if (Esq[k].xval>Esq[kmax].xval) kmax=k;}
-    MCObsInfo randtemp("RandomTemporary",0);
-    doDispersionBySamplings(*m_obs,AFD.getAnisotropyKey(),AFD.getRestMassSquaredKey(), 
-                            AFD.m_momsq_quantum*AFD.m_imomsq[kmin],randtemp);
-    MCEstimate fit1=m_obs->getEstimate(randtemp);
-    upperfit[0].xval=AFD.m_imomsq[kmin];
-    upperfit[0].yval=fit1.getFullEstimate()+fit1.getSymmetricError();
-    lowerfit[0].xval=AFD.m_imomsq[kmin];
-    lowerfit[0].yval=fit1.getFullEstimate()-fit1.getSymmetricError();
-    m_obs->eraseSamplings(randtemp);
-    doDispersionBySamplings(*m_obs,AFD.getAnisotropyKey(),AFD.getRestMassSquaredKey(), 
-                            AFD.m_momsq_quantum*AFD.m_imomsq[kmax],randtemp);
-    MCEstimate fit2=m_obs->getEstimate(randtemp);
-    upperfit[1].xval=AFD.m_imomsq[kmax];
-    upperfit[1].yval=fit2.getFullEstimate()+fit2.getSymmetricError();
-    lowerfit[1].xval=AFD.m_imomsq[kmax];
-    lowerfit[1].yval=fit2.getFullEstimate()-fit2.getSymmetricError();
-    m_obs->eraseSamplings(randtemp);
-
-    createEnergyDispersionPlot(Esq,xiest.getFullEstimate(),xiest.getSymmetricError(),
-                               goodtype,goodness,particlename,lowerfit,upperfit,
-                               plotfile,symboltype,symbolcolor);
-    }
-    catch(const std::exception& errmsg){
-       xmlout.put_child("Error",string("DoFit with type AnisotropyFromDispersion encountered an error: ")
-               +string(errmsg.what()));
-    }}
-    */
-
-
->>>>>>> 5dbba142
 }
 // ***************************************************************************************
  