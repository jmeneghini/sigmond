--- conflicted
+++ resolved
@@ -242,11 +242,7 @@
        else throw(std::invalid_argument("<FileFormat> must be ftr or hdf5 or default in WriteRotatedCorrToFile"));
        if (corrfile.empty()) throw(std::invalid_argument("Empty file name"));
        LogHelper xmlw;
-<<<<<<< HEAD
-       pivoter->writeRotated(mintimesep,maxtimesep,diagonly_time,remove_off_diag,corrfile,wmode,xmlw,rotateMode);
-=======
-       pivoter->writeRotated(mintimesep,maxtimesep,corrfile,wmode,xmlw,rotateMode,ffmt);
->>>>>>> 5747fc9c
+       pivoter->writeRotated(mintimesep,maxtimesep,diagonly_time,remove_off_diag,corrfile,wmode,xmlw,rotateMode,ffmt);
        xmlout.putItem(xmlw);}
        catch(const std::exception& msg){
           xmlout.putString("Error",string(msg.what()));}}
