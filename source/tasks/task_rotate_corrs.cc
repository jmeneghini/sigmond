--- conflicted
+++ resolved
@@ -197,13 +197,9 @@
  uint mintimesep,maxtimesep;
  xmltask.getUInt("MinTimeSep",mintimesep);
  xmltask.getUInt("MaxTimeSep",maxtimesep);
-<<<<<<< HEAD
- string rotatetype(xmltask.getString("Type"));
-=======
  bool remove_off_diag=false;
  xmltask.getOptionalBool("RemoveOffDiag",remove_off_diag);
  string rotatetype(xmltask.getString("Type"));  // only "SinglePivot" supported to date
->>>>>>> c67788b4
  char rotateMode='B';
  {string rotate_mode=xmltask.getString("RotateMode");
   if (rotate_mode=="bins") rotateMode='B';
@@ -212,7 +208,6 @@
   else if (rotate_mode=="samplings_all") rotateMode='A';
   else
      throw(std::runtime_error("Invalid rotate mode in doCorrMatrixRotation"));}
-<<<<<<< HEAD
     
   if (rotatetype=="SinglePivot" || rotatetype=="RollingPivot"){
       
@@ -235,28 +230,6 @@
      xmlout.putItem(xmllog);
       
 //      save rotated correlators to file
-=======
- if (rotatetype=="SinglePivot"){
-    ArgsHandler xmlpiv(xmltask,"SinglePivotInitiate");
-    LogHelper xmllog;
-    bool pkeep;
-    SinglePivotOfCorrMat* pivoter=SinglePivotOfCorrMat::initiateSinglePivot(
-                             *this,xmlpiv,xmllog,pkeep);
-    xmlout.putItem(xmllog);
-    if (pivoter==0){
-       xmlout.output(xml_out);
-       throw(std::runtime_error("Could not initiate Single Pivot"));}
-    uint diagonly_time=pivoter->getTauD();
-    xmltask.getOptionalUInt("DiagonalOnlyTime",diagonly_time);
-    try{
-    pivoter->doRotation(mintimesep,maxtimesep,diagonly_time,remove_off_diag,rotateMode,xmllog);}
-    catch(const std::exception& errmsg){
-       xmlout.putItem(xmllog); xmlout.output(xml_out);
-       throw(std::invalid_argument(string("Error in SinglePivotOfCorrMat::doRotation: ")
-              +string(errmsg.what())));} 
-    xmlout.putItem(xmllog);
-       // save rotated correlators to file
->>>>>>> c67788b4
     if (xmltask.queryTag("WriteRotatedCorrToFile")){
        try{
        ArgsHandler xmlf(xmltask,"WriteRotatedCorrToFile");
@@ -274,11 +247,7 @@
        else throw(std::invalid_argument("<FileFormat> must be ftr or hdf5 or default in WriteRotatedCorrToFile"));
        if (corrfile.empty()) throw(std::invalid_argument("Empty file name"));
        LogHelper xmlw;
-<<<<<<< HEAD
        pivoter.writeRotated(mintimesep,maxtimesep,corrfile,wmode,xmlw,rotateMode,ffmt);
-=======
-       pivoter->writeRotated(mintimesep,maxtimesep,diagonly_time,remove_off_diag,corrfile,wmode,xmlw,rotateMode,ffmt);
->>>>>>> c67788b4
        xmlout.putItem(xmlw);}
        catch(const std::exception& msg){
           xmlout.putString("Error",string(msg.what()));}}
@@ -361,7 +330,6 @@
        SamplingMode mode=m_obs->getCurrentSamplingMode();
        if (instr=="Bootstrap") mode=Bootstrap;
        else if (instr=="Jackknife") mode=Jackknife;
-<<<<<<< HEAD
        ComplexArg arg=RealPart;
        if (xmlc.queryTag("Arg")){
          string arg_temp;
@@ -369,23 +337,17 @@
          if ((arg_temp=="Re")||(arg_temp=="RealPart")) arg=RealPart;
          else if ((arg_temp=="Im")||(arg_temp=="ImaginaryPart")) arg=ImaginaryPart;
          else throw(std::invalid_argument("Invalid Arg tag"));}
-=======
->>>>>>> c67788b4
        string plotfilestub(xmlc.getString("PlotFileStub"));
        string color("blue"),symboltype("circle");
        xmlc.getOptionalString("SymbolColor",color);
        xmlc.getOptionalString("SymbolType",symboltype);
        xmllog.putEcho(xmlc);
-<<<<<<< HEAD
        uint nplots=pivoter.getNumberOfLevels();
        xmllog.putUInt("NumberOfPlots",nplots);
-=======
->>>>>>> c67788b4
        bool herm=true;
        bool subvev=pivoter.subtractVEV();
        double rescale=1.0;
        xmlc.getOptionalReal("Rescale",rescale);
-<<<<<<< HEAD
        GenIrrepOperatorInfo oprot(pivoter.getRotatedOperator());
        for (uint kp=0;kp<nplots;kp++){
           LogHelper xmlkp("CorrelatorPlot");
@@ -418,59 +380,6 @@
           if (mode==Jackknife) xmlkp.putString("SamplingMode","Jackknife");
           else xmlkp.putString("SamplingMode","Bootstrap");
               xmllog.put(xmlkp);}
-=======
-       uint nplots=remove_off_diag ? 2*pivoter->getNumberOfLevels() 
-                                   : 2*pivoter->getNumberOfLevels()*pivoter->getNumberOfLevels();
-       xmllog.putUInt("NumberOfPlots",nplots);
-
-       for (uint row = 0; row < pivoter->getNumberOfLevels(); row++) {
-         GenIrrepOperatorInfo oprot_row(pivoter->getRotatedOperator());
-         oprot_row.resetIDIndex(row);
-         OperatorInfo opr_row(oprot_row);
-         for (uint col = row; col < pivoter->getNumberOfLevels(); col++) {
-           if (remove_off_diag && col > row) break;
-
-           GenIrrepOperatorInfo oprot_col(pivoter->getRotatedOperator());
-
-           LogHelper xmlkp("CorrelatorPlot");
-           xmlkp.putUInt("RowIndex",row);
-           xmlkp.putUInt("ColIndex",col);
-           map<double,MCEstimate> results;
-           oprot_col.resetIDIndex(col);
-           OperatorInfo opr_col(oprot_col);
-           CorrelatorInfo corrinfo(opr_row,opr_col);
-           for (uint i = 0; i < 2; i++) {
-             ComplexArg arg = (i==0) ? RealPart : ImaginaryPart;
-             string arg_str = (i==0) ? "Re" : "Im";
-             getCorrelatorEstimates(m_obs,corrinfo,herm,subvev,arg,mode,results);
-             if (results.empty()) { 
-               xmlkp.putString("Error","Could not make plot -- No correlator estimates could be obtained");
-               xmllog.put(xmlkp);
-               continue;}  // skip this plot
-                           
-             vector<XYDYPoint> corrvals(results.size());
-             uint k=0;
-             for (map<double,MCEstimate>::const_iterator rt=results.begin();rt!=results.end();rt++,k++){
-              corrvals[k]=XYDYPoint(rt->first, (rt->second).getFullEstimate(),
-                  (rt->second).getSymmetricError());}
-                  string plotfile(plotfilestub+"_"+make_string(row)+"-"+make_string(col)+"_"+arg_str+".agr");
-                  string corrname("Corr");
-                  try{corrname=getCorrelatorStandardName(corrinfo);}
-                  catch(const std::exception& xp){}
-             createCorrelatorPlot(corrvals,arg,corrname,plotfile,symboltype,color,rescale);
-                  xmlkp.putString("PlotStatus","Success");
-                  xmlkp.putString("PlotFile",plotfile);
-             if (arg==RealPart) xmlkp.putString("Arg","RealPart");
-             else xmlkp.putString("Arg","ImaginaryPart");
-             xmlkp.putBoolAsEmpty("HermitianMatrix", herm);
-             xmlkp.putBoolAsEmpty("SubtractVEV", subvev);
-             if (mode==Jackknife) xmlkp.putString("SamplingMode","Jackknife");
-             else xmlkp.putString("SamplingMode","Bootstrap");
-             xmllog.put(xmlkp);
-          }
-         }
-       }
->>>>>>> c67788b4
        xmlout.putItem(xmllog); 
        xmlout.output(xml_out);}
        catch(const std::exception& msg){
