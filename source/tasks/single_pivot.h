--- conflicted
+++ resolved
@@ -353,14 +353,8 @@
 
    void doRotation(uint tmin, uint tmax, uint diagonly_tval, bool remove_off_diag, char mode, LogHelper& xmllog);
  
-<<<<<<< HEAD
    void writeRotated(uint tmin, uint tmax, uint diagonly_tval, bool remove_off_diag, const std::string& corrfile,
-                     WriteMode wmode, LogHelper& xmlout, char mode);
-=======
-   void writeRotated(uint tmin, uint tmax, const std::string& corrfile,
-                     WriteMode wmode, LogHelper& xmlout, char mode, 
-                     char file_format='D');
->>>>>>> 5747fc9c
+                     WriteMode wmode, LogHelper& xmlout, char mode, char file_format='D');
 
 
    void insertAmplitudeFitInfo(uint level, const MCObsInfo& ampinfo);
