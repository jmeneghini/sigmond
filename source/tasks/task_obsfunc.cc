--- conflicted
+++ resolved
@@ -598,10 +598,7 @@
        throw(std::invalid_argument("Invalid Sampling Mode in CorrelatorMatrixTimeDifferences"));
     xmlout.put_child("Mode",datamode);
     string ftype(datamode),filename;
-<<<<<<< HEAD
-=======
     string fformat("default"); char ffmt='D';
->>>>>>> 5dbba142
     WriteMode wmode = Protect;  // protect mode
     bool writetofile = false;
     if (xmltask.count("WriteToFile")==1){
@@ -611,14 +608,11 @@
           throw(std::invalid_argument("<FileType> must be bins or samplings in CorrelatorMatrixTimeDifferences"));
        if ((ftype!=datamode)&&(datamode!="none"))
           throw(std::invalid_argument("<Mode> and <FileType> must match in CorrelatorMatrixTimeDifferences"));
-<<<<<<< HEAD
-=======
        xmlreadifchild(xmlw,"FileFormat",fformat);
        if (fformat=="fstr") ffmt='F';
        else if (fformat=="hdf5") ffmt='H';
        else if (fformat=="default") ffmt='D';
        else throw(std::invalid_argument("<FileFormat> must be ftr or hdf5 or default in CorrelatorMatrixTimeDifferences"));
->>>>>>> 5dbba142
        xmlreadchild(xmlw,"FileName",filename,"TaskHandler");
        if (xml_tag_count(xmltask,"WriteMode")==1){
           string fmode;
@@ -628,11 +622,7 @@
           else if (fmode=="update") wmode=Update;}
        writetofile=true;}
     if (ftype=="none")
-<<<<<<< HEAD
-       throw(std::invalid_argument("At least one of <Mode> and <FileType> must appear in CorrelatorMatrixSuperposition"));
-=======
        throw(std::invalid_argument("At least one of <Mode> and <FileType> must appear in CorrelatorMatrixTimeDifferences"));
->>>>>>> 5dbba142
     xmlout.put_child("Mode",ftype);
     xmlout.put_child("MinimumTimeSeparation",make_string(tmin));
     xmlout.put_child("MaximumTimeSeparation",make_string(tmax));
@@ -710,10 +700,7 @@
     if ((datamode!="bins")&&(datamode!="samplings")&&(datamode!="none"))
        throw(std::invalid_argument("Invalid Sampling Mode in CorrelatorMatrixSuperposition"));
     string ftype(datamode),filename;
-<<<<<<< HEAD
-=======
     string fformat("default"); char ffmt='D';
->>>>>>> 5dbba142
     WriteMode wmode = Protect;  // protect mode
     bool writetofile = false;
     if (xmltask.count("WriteToFile")==1){
@@ -723,14 +710,11 @@
           throw(std::invalid_argument("<FileType> must be bins or samplings in CorrelatorMatrixSuperposition"));
        if ((ftype!=datamode)&&(datamode!="none"))
           throw(std::invalid_argument("<Mode> and <FileType> must match in CorrelatorMatrixSuperposition"));
-<<<<<<< HEAD
-=======
        xmlreadifchild(xmlw,"FileFormat",fformat);
        if (fformat=="fstr") ffmt='F';
        else if (fformat=="hdf5") ffmt='H';
        else if (fformat=="default") ffmt='D';
        else throw(std::invalid_argument("<FileFormat> must be ftr or hdf5 or default in CorrelatorMatrixSuperposition"));
->>>>>>> 5dbba142
        xmlreadchild(xmlw,"FileName",filename,"TaskHandler");
        if (xml_tag_count(xmltask,"WriteMode")==1){
           string fmode;
@@ -1137,14 +1121,11 @@
           throw(std::invalid_argument("<FileType> must be bins or samplings in TransformCorrelatorMatrix"));
        if ((ftype!=datamode)&&(datamode!="none"))
           throw(std::invalid_argument("<Mode> and <FileType> must match in TransformCorrelatorMatrix"));
-<<<<<<< HEAD
-=======
        ggin.getOptionalString("FileFormat",fformat);
        if (fformat=="fstr") ffmt='F';
        else if (fformat=="hdf5") ffmt='H';
        else if (fformat=="default") ffmt='D';
        else throw(std::invalid_argument("<FileFormat> must be ftr or hdf5 or default in TransformCorrelatorMatrix"));
->>>>>>> 5dbba142
        string fmode="protect"; ggin.getOptionalString("WriteMode",fmode);
        if (fmode=="overwrite") wmode=Overwrite;
        else if (fmode=="update") wmode=Update;
