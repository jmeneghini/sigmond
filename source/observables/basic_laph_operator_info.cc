--- conflicted
+++ resolved
@@ -271,7 +271,6 @@
  return flav;
 }
 
-<<<<<<< HEAD
 int BasicLapHOperatorInfo::getStrangeness() const
 {
  unsigned int nhadrons=get_NumberOfHadrons();
@@ -280,7 +279,7 @@
  for (uint k=1;k<=nhadrons;++k) strangeness+=getStrangeness(k);
  return strangeness;
 }
-=======
+
 int BasicLapHOperatorInfo::getTetraquarkColorType() const
 {
  if (!isTetraquark()){
@@ -289,7 +288,6 @@
  return getTetraquarkColorType(1);
 }
 
->>>>>>> 0d34caab
 
           // note: hadron_index = 1, 2, ...
          
